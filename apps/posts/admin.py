--- conflicted
+++ resolved
@@ -832,10 +832,6 @@
     def get_queryset(self, request):
         qs = super().get_queryset(request)
         self._related_posts_cache: dict[str, list[Post]] = {}
-<<<<<<< HEAD
-        self._post_admin_url_cache: dict[int, str | None] = {}
-=======
->>>>>>> 803aa39c
         return qs.select_related("post", "post__channel")
 
     @admin.display(description="Wpis", ordering="post__id")
@@ -846,19 +842,11 @@
             return "—"
         channel = getattr(post, "channel", None)
         channel_name = getattr(channel, "name", "?")
-<<<<<<< HEAD
-        url = self._resolve_post_change_url(post)
-        label = f"#{post_id} – {channel_name}"
-        if not url:
-            return format_html("{}", label)
-        return format_html("<a href='{}'>{}</a>", url, label)
-=======
         url = reverse(
             f"admin:{Post._meta.app_label}_{Post._meta.model_name}_change",
             args=[post_id],
         )
         return format_html("<a href='{}'>#{} – {}</a>", url, post_id, channel_name)
->>>>>>> 803aa39c
 
     @admin.display(description="Podgląd")
     def preview(self, obj: PostMedia) -> str:
@@ -899,18 +887,6 @@
         posts = self._get_related_posts(obj)
         if not posts:
             return "—"
-<<<<<<< HEAD
-        items: list[tuple[str]] = []
-        for post in posts:
-            channel_name = getattr(post.channel, "name", "?")
-            label = f"#{post.id} – {channel_name}"
-            url = self._resolve_post_change_url(post)
-            if url:
-                items.append((format_html("<a href='{}'>{}</a>", url, label),))
-            else:
-                items.append((format_html("{}", label),))
-        return format_html_join("<br>", "{}", items)
-=======
         return format_html_join(
             "<br>",
             "<a href='{}'>#{} – {}</a>",
@@ -926,7 +902,6 @@
                 for post in posts
             ),
         )
->>>>>>> 803aa39c
 
     def _get_related_posts(self, obj: PostMedia) -> list[Post]:
         source_url = (obj.source_url or "").strip()
@@ -941,40 +916,4 @@
             .distinct()
         )
         self._related_posts_cache[source_url] = posts
-<<<<<<< HEAD
-        return [post for post in posts if post.id != obj.post_id]
-
-    def _resolve_post_change_url(self, post: Post) -> str | None:
-        if not post or not post.pk:
-            return None
-        cache = getattr(self, "_post_admin_url_cache", None)
-        if cache is not None and post.pk in cache:
-            return cache[post.pk]
-
-        candidates: list[type[Post]] = []
-
-        def add_candidate(model: type[Post]) -> None:
-            if model in admin.site._registry and model not in candidates:
-                candidates.append(model)
-
-        if post.status == Post.Status.DRAFT:
-            add_candidate(DraftPost)
-        add_candidate(ScheduledPost)
-        add_candidate(DraftPost)
-        add_candidate(Post)
-
-        url: str | None = None
-        for model in candidates:
-            try:
-                url = reverse(admin_urlname(model._meta, "change"), args=[post.pk])
-            except NoReverseMatch:
-                continue
-            else:
-                break
-
-        if cache is not None:
-            cache[post.pk] = url
-        return url
-=======
-        return [post for post in posts if post.id != obj.post_id]
->>>>>>> 803aa39c
+        return [post for post in posts if post.id != obj.post_id]