import base64
import json
import logging
import mimetypes
import os
import textwrap
import uuid
from pathlib import Path
from urllib.parse import urlparse, unquote

import httpx
from openai import (
    OpenAI,
    RateLimitError,
    APIError,
    APIConnectionError,
    APITimeoutError,
    BadRequestError,
)

from datetime import timedelta
from django.utils import timezone
from django.conf import settings
from telegram import Bot
from rapidfuzz import fuzz
from .models import Channel, Post, PostMedia
from dateutil import tz
<<<<<<< HEAD
from typing import Any, Iterable, Optional
=======
from typing import Any, Dict, List, Optional
>>>>>>> 8a6943e9


logger = logging.getLogger(__name__)


def _bot_for(channel: Channel):
    token = (channel.bot_token or "").strip()
    if not token:
        return None
    return Bot(token=token)

_oai = None
_OPENAI_SEED: Optional[int] = None

_SUPPORTED_MEDIA_TYPES = {"photo", "video", "doc"}
_IDENTIFIER_KEYS = (
    "tweet_id",
    "tg_post_url",
    "message_id",
    "chat_id",
    "video_id",
    "record_id",
    "media_id",
    "post_id",
    "story_id",
    "permalink",
    "source_locator",
)
_PLACEHOLDER_IDENTIFIER_VALUES = {
    "tg_post_url",
    "tweet_id",
    "message_id",
    "chat_id",
    "video_id",
    "record_id",
    "media_id",
    "post_id",
    "story_id",
    "permalink",
    "external_id",
    "source_locator",
}
_IDENTIFIER_KEY_ALIASES = {
    "identyfikator": "identifier",
    "identyfikator źródła": "source_locator",
    "identyfikator zrodla": "source_locator",
    "source identifier": "source_locator",
    "source id": "source_locator",
    "id źródła": "source_locator",
    "id zrodla": "source_locator",
    "source locator": "source_locator",
}


def _client():
    global _oai
    if _oai is None:
        key = os.getenv("OPENAI_API_KEY", "")
        if not key:
            raise RuntimeError("Brak OPENAI_API_KEY – drafty wymagają GPT.")
        timeout_s = float(os.getenv("OPENAI_TIMEOUT", 60))
        max_retries = int(os.getenv("OPENAI_MAX_RETRIES", 0))
        _oai = OpenAI(api_key=key, max_retries=max_retries, timeout=timeout_s)
    return _oai


def _openai_seed() -> Optional[int]:
    global _OPENAI_SEED
    if _OPENAI_SEED is not None:
        return _OPENAI_SEED
    raw = os.getenv("OPENAI_SEED", "").strip()
    if not raw:
        _OPENAI_SEED = None
        return None
    try:
        _OPENAI_SEED = int(raw)
    except ValueError:
        logger.warning("OPENAI_SEED musi być liczbą całkowitą – pomijam wartość %r", raw)
        _OPENAI_SEED = None
    return _OPENAI_SEED

def _channel_constraints_prompt(channel: Channel) -> str:
    rules: list[str] = []
    language = (channel.language or "").strip()
    if language:
        rules.append(f"Piszesz w języku: {language}.")

    if getattr(channel, "max_chars", None):
        rules.append(f"Limit długości tekstu: maksymalnie {channel.max_chars} znaków.")

    emoji_min = getattr(channel, "emoji_min", None)
    emoji_max = getattr(channel, "emoji_max", None)
    if emoji_min or emoji_max:
        low = emoji_min or 0
        high = emoji_max or 0
        rules.append(f"Liczba emoji w treści:od {low}, do {high}.")

    footer = (channel.footer_text or "").strip()
    if footer:
        rules.append("Stopka kanału:")
        rules.append(footer)

    if getattr(channel, "no_links_in_text", False):
        rules.append("Nie dodawaj linków w treści.")

    return "\n".join(rule for rule in rules if rule)


def _channel_system_prompt(channel: Channel) -> str:
    base = (channel.style_prompt or "").strip()
    rules = _channel_constraints_prompt(channel).strip()
    if rules:
        return f"{base}\n\nWytyczne kanału:\n{rules}"
    return base


def _article_context(article: dict[str, Any] | None) -> str:
    if not isinstance(article, dict) or not article:
        return ""

    bits: list[str] = []

    post_data = article.get("post")
    if isinstance(post_data, dict):
        raw_text = str(post_data.get("text", "") or "").strip()
        if raw_text:
            bits.append("Treść źródłowa:")
            bits.append(raw_text)

        headline = str(post_data.get("title", "") or "").strip()
        if headline:
            bits.insert(0, f"Tytuł: {headline}")

        summary = str(post_data.get("summary", "") or "").strip()
        if summary:
            bits.append("Streszczenie:")
            bits.append(summary)

    media_data = article.get("media")
    if isinstance(media_data, list) and media_data:
        bits.append("Media źródłowe:")
        for idx, item in enumerate(media_data, 1):
            if not isinstance(item, dict):
                continue
            media_type = str(item.get("type", "") or "").strip()
            url = str(item.get("source_url") or item.get("url") or "").strip()
            caption = str(item.get("caption") or item.get("title") or "").strip()
            label = f"{idx}. {media_type or 'media'}"
            if caption and url:
                bits.append(f"{label}: {caption} – {url}")
            elif url:
                bits.append(f"{label}: {url}")
            elif caption:
                bits.append(f"{label}: {caption}")

    if bits:
        return "\n".join(bits)

    # Fallback to legacy keys for backwards compatibility
    fallback_mappings = (
        ("title", "Tytuł"),
        ("summary", "Podsumowanie"),
        ("lead", "Lead"),
        ("image_url", "Preferowane zdjęcie"),
        ("url", "Źródło"),
    )
    legacy_bits: list[str] = []
    for key, label in fallback_mappings:
        value = str(article.get(key, "") or "").strip()
        if value:
            legacy_bits.append(f"{label}: {value}")
    return "\n".join(legacy_bits)


def _shorten_for_prompt(value: str, *, width: int = 200) -> str:
    collapsed = " ".join((value or "").split())
    if not collapsed:
        return ""
    return textwrap.shorten(collapsed, width=width, placeholder="…")


def _recent_post_texts(channel: Channel, *, limit: int = 40) -> list[str]:
    statuses = [
        Post.Status.DRAFT,
        Post.Status.APPROVED,
        Post.Status.SCHEDULED,
        Post.Status.PUBLISHED,
    ]
    queryset = (
        channel.posts.filter(status__in=statuses)
        .order_by("-id")
        .values_list("text", flat=True)[:limit]
    )
    return [" ".join((text or "").split()) for text in queryset if text]


def _score_similar_texts(candidate: str, existing: Iterable[str]) -> list[tuple[float, str]]:
    candidate_clean = " ".join((candidate or "").split())
    if not candidate_clean:
        return []
    scored: list[tuple[float, str]] = []
    for original in existing:
        if not original:
            continue
        score = fuzz.token_set_ratio(candidate_clean, original) / 100.0
        scored.append((score, original))
    scored.sort(key=lambda item: item[0], reverse=True)
    return scored


def _merge_avoid_texts(existing: list[str], new_items: Iterable[str], *, limit: int = 5) -> list[str]:
    seen: set[str] = set()
    merged: list[str] = []
    for source in list(existing) + list(new_items):
        cleaned = " ".join((source or "").split())
        if not cleaned:
            continue
        if cleaned in seen:
            continue
        seen.add(cleaned)
        merged.append(source)
        if len(merged) >= limit:
            break
    return merged


def _build_user_prompt(
    channel: Channel,
    article: dict[str, Any] | None,
    avoid_texts: list[str] | None = None,
) -> str:
    instructions = [
        "Zwróć dokładnie jeden obiekt JSON zawierający pola:",
        "- post: obiekt z polem text zawierającym gotową treść posta zgodną z zasadami kanału;",
        "- media: lista 0-5 obiektów opisujących multimedia do posta.",
        "Każdy obiekt media MUSI mieć pola: type (photo/video/doc), resolver (np. twitter/telegram/instagram/rss) oraz reference – obiekt z prawdziwymi identyfikatorami źródła (np. {\"tg_post_url\": \"https://t.me/...\", \"posted_at\": \"2024-06-09T10:32:00Z\"}).",
        "Pole identyfikator (jeśli użyte) ma zawierać rzeczywistą wartość identyfikatora, a nie nazwę pola ani placeholder.",
        "Jeśli brak klucza specyficznego dla platformy, użyj reference.source_locator z kanonicznym adresem URL do zasobu.",
        "Używaj wyłącznie angielskich nazw pól w formacie snake_case (ASCII, bez spacji i znaków diakrytycznych).",
        "Nie podawaj bezpośrednich linków do plików – zwróć wyłącznie identyfikatory potrzebne do pobrania media po naszej stronie.",
        "Jeśli media pochodzą z artykułu lub innego źródła, dołącz dostępne metadane (caption, posted_at, author).",
        "Pole has_spoiler (true/false) jest opcjonalne i dotyczy wyłącznie zdjęć wymagających ukrycia.",
    ]

    if channel.max_chars:
        instructions.append(
            "Długość odpowiedzi musi mieścić się w limicie znaków opisanym w systemowym promptcie."
        )

    article_context = _article_context(article)
    if article_context:
        instructions.append("Korzystaj z poniższych danych artykułu:")
        instructions.append(article_context)

    avoid = avoid_texts or []
    if avoid:
        instructions.append(
            "Unikaj powtarzania poniższych tekstów (to niedawne wpisy kanału lub poprzednie szkice, zmień fakty i sformułowania):"
        )
        for idx, text in enumerate(avoid, 1):
            snippet = _shorten_for_prompt(text, width=220)
            if snippet:
                instructions.append(f"{idx}. {snippet}")

    return "\n".join(instructions)


def _strip_code_fence(raw: str) -> str:
    cleaned = raw.strip()
    if cleaned.startswith("```"):
        lines = [line for line in cleaned.splitlines() if not line.startswith("```")]
        return "\n".join(lines).strip()
    return cleaned


def _default_image_prompt(post_text: str) -> str:
    snippet = textwrap.shorten(" ".join(post_text.split()), width=220, placeholder="…")
    return (
        "Fotorealistyczne zdjęcie ilustrujące temat wpisu: "
        f"{snippet}. Reporterskie ujęcie, realistyczne kolory, brak napisów."
    )


def _guess_media_type_from_url(url: str, fallback: str) -> str:
    try:
        parsed = urlparse(url)
        path = parsed.path or ""
        ext = Path(path).suffix.lower()
    except Exception:
        ext = ""
    if ext in IMAGE_EXTENSIONS:
        return "photo"
    if ext in VIDEO_EXTENSIONS:
        return "video"
    if ext in DOC_EXTENSIONS:
        return "doc"
    return fallback


def _normalise_media_payload(media: Any, fallback_prompt: str) -> list[dict[str, Any]]:
    items = media or []
    if isinstance(items, (dict, str)):
        items = [items]

    normalised: list[dict[str, Any]] = []

    for raw in items:
        logger.debug("Processing media entry %s", raw)
        entry = raw if isinstance(raw, dict) else {"url": raw}
        if not isinstance(entry, dict):
            continue

        normalised_entry: dict[str, Any] = {}
        for key, value in entry.items():
            key_str = str(key).strip()
            alias = _IDENTIFIER_KEY_ALIASES.get(key_str.lower(), key_str)
            normalised_entry[alias] = value
        entry = normalised_entry

        media_type = _normalise_type(entry.get("type"))
        if media_type not in _SUPPORTED_MEDIA_TYPES:
            continue

        has_spoiler_value = entry.get("has_spoiler", entry.get("spoiler"))
        has_spoiler = bool(has_spoiler_value) if has_spoiler_value is not None else False
        caption = str(entry.get("caption") or entry.get("title") or "").strip()
        source_label = str(entry.get("source") or "").strip()
        resolver = str(
            entry.get("resolver")
            or entry.get("provider")
            or entry.get("source_type")
            or entry.get("source_name")
            or ""
        ).strip().lower()

        url_candidate = _first_url_from(entry)
        source_url = url_candidate.strip()

        reference: dict[str, str] = {}
        existing_reference = entry.get("reference") if isinstance(entry.get("reference"), dict) else {}
        for key, value in existing_reference.items():
            if value is None:
                continue
            reference[str(key)] = str(value).strip()

        for key in _IDENTIFIER_KEYS:
            value = entry.get(key)
            if value is None:
                continue
            val = str(value).strip()
            if val:
                reference[key] = val

        identifier = (
            entry.get("identifier")
            or entry.get("source_locator")
            or entry.get("identyfikator")
            or entry.get("id")
        )
        if isinstance(identifier, dict):
            name = str(
                identifier.get("name")
                or identifier.get("nazwa")
                or identifier.get("key")
                or identifier.get("type")
                or ""
            ).strip()
            value = str(
                identifier.get("value")
                or identifier.get("wartosc")
                or identifier.get("id")
                or identifier.get("identifier")
                or ""
            ).strip()
            if name and value:
                reference.setdefault(name, value)
            else:
                for key, value in identifier.items():
                    val = str(value or "").strip()
                    if val:
                        reference.setdefault(str(key), val)
        elif isinstance(identifier, str):
            ident_str = identifier.strip()
            if ident_str:
                if ident_str.startswith(("http://", "https://")):
                    if not source_url:
                        source_url = ident_str
                    if resolver == "telegram":
                        reference["tg_post_url"] = ident_str
                elif ident_str in entry and entry.get(ident_str):
                    reference[ident_str] = str(entry.get(ident_str)).strip()
                elif resolver == "telegram":
                    reference["message_id"] = ident_str
                elif resolver == "twitter":
                    reference["tweet_id"] = ident_str
                elif resolver == "instagram":
                    reference["shortcode"] = ident_str
                else:
                    reference["external_id"] = ident_str

        posted_at = str(entry.get("posted_at") or "").strip()
        if posted_at:
            reference.setdefault("posted_at", posted_at)

        if not resolver:
            if "tweet_id" in reference:
                resolver = "twitter"
            elif "tg_post_url" in reference or source_url.startswith("https://t.me/"):
                resolver = "telegram"
            elif "shortcode" in reference:
                resolver = "instagram"

        cleaned_reference: dict[str, str] = {}
        for key, value in reference.items():
            val = str(value or "").strip()
            if not val:
                continue
            lower_val = val.lower()
            if lower_val == key.lower():
                logger.warning(
                    "Pomijam placeholder identyfikatora %s=%s w media %s",
                    key,
                    val,
                    entry,
                )
                continue
            if lower_val in _PLACEHOLDER_IDENTIFIER_VALUES:
                logger.warning(
                    "Pomijam placeholder identyfikatora %s=%s w media %s",
                    key,
                    val,
                    entry,
                )
                continue
            cleaned_reference[key] = val
        reference = cleaned_reference

        if resolver == "telegram" and reference.get("source_locator"):
            val = reference.pop("source_locator")
            if val:
                reference.setdefault("tg_post_url", val)

        if not source_url and not reference:
            logger.info("Pomijam media bez rozpoznawalnego identyfikatora ani URL: %s", entry)
            continue

        if (
            resolver == "telegram"
            and source_url
            and reference.get("tg_post_url")
            and source_url == reference["tg_post_url"]
        ):
            logger.debug(
                "Usuwam adres źródłowy %s – wymagane pobranie przez resolver %s",
                source_url,
                resolver,
            )
            source_url = ""

        media_item: dict[str, Any] = {
            "type": media_type,
            "has_spoiler": has_spoiler,
        }
        if caption:
            media_item["caption"] = caption
        if source_label:
            media_item["source"] = source_label
        if posted_at:
            media_item["posted_at"] = posted_at
        if source_url:
            media_item["source_url"] = source_url
        if resolver:
            media_item["resolver"] = resolver
        if reference:
            media_item["reference"] = reference

        logger.debug(
            "Normalised media entry: type=%s resolver=%s source_url=%s reference=%s",
            media_type,
            resolver,
            source_url,
            reference,
        )

        normalised.append(media_item)

    return normalised[:5]


def _media_source_snapshot(item: dict[str, Any]) -> dict[str, Any]:
    snapshot: dict[str, Any] = {}
    snapshot["type"] = str(item.get("type") or "").strip().lower()
    snapshot["resolver"] = str(item.get("resolver") or item.get("source") or "").strip().lower()
    snapshot["caption"] = str(item.get("caption") or "").strip()
    snapshot["posted_at"] = str(item.get("posted_at") or "").strip()
    snapshot_source = str(item.get("source_url") or item.get("url") or "").strip()
    snapshot["source"] = snapshot_source
    reference_raw = item.get("reference")
    if isinstance(reference_raw, dict):
        snapshot["reference"] = {k: reference_raw[k] for k in reference_raw if reference_raw[k] not in (None, "")}
    else:
        snapshot["reference"] = {}
    snapshot["status"] = "pending"
    return snapshot


def _guess_extension(media_type: str, content_type: str | None = None) -> str:
    if content_type:
        guessed = mimetypes.guess_extension(content_type.split(";")[0].strip())
        if guessed:
            return guessed
    if media_type == "photo":
        return ".jpg"
    if media_type == "video":
        return ".mp4"
    if media_type == "doc":
        return ".bin"
    return ".bin"


def _detect_media_type(ext: str, content_type: str | None = None) -> str | None:
    ext = (ext or "").lower()
    mime = (content_type or "").split(";")[0].strip().lower()

    doc_mime_prefixes = {
        "application/pdf",
        "application/zip",
        "application/x-zip-compressed",
        "application/x-rar-compressed",
        "application/vnd.openxmlformats-officedocument.presentationml.presentation",
        "application/vnd.ms-powerpoint",
        "application/vnd.openxmlformats-officedocument.wordprocessingml.document",
        "application/msword",
        "application/vnd.openxmlformats-officedocument.spreadsheetml.sheet",
        "application/vnd.ms-excel",
    }

    if mime == "image/gif":
        return "doc"
    if mime.startswith("image/"):
        return "photo"
    if mime.startswith("video/"):
        return "video"
    if mime in doc_mime_prefixes:
        return "doc"

    if ext in {".gif"}:
        return "doc"
    if ext in {".jpg", ".jpeg", ".png", ".webp", ".bmp"}:
        return "photo"
    if ext in {".mp4", ".mov", ".webm", ".mkv", ".avi", ".m4v"}:
        return "video"
    if ext in {
        ".pdf",
        ".zip",
        ".rar",
        ".7z",
        ".doc",
        ".docx",
        ".ppt",
        ".pptx",
        ".xls",
        ".xlsx",
    }:
        return "doc"
    return None


def _persist_resolved_media(
    *,
    content: bytes,
    media_type: str,
    resolver: str,
    reference: dict[str, Any],
    content_type: str | None = None,
) -> str:
    if not content:
        return ""
    media_root = Path(settings.MEDIA_ROOT)
    cache_dir = media_root / "resolved"
    os.makedirs(cache_dir, exist_ok=True)
    ext = _guess_extension(media_type, content_type)
    fname = cache_dir / f"{uuid.uuid4().hex}{ext}"
    try:
        with open(fname, "wb") as fh:
            fh.write(content)
    except Exception:
        logger.exception(
            "Nie udało się zapisać pliku z resolvera %s (media=%s, ref=%s)",
            resolver,
            media_type,
            reference,
        )
        return ""
    return fname.as_posix()


def _resolve_media_reference(
    *,
    resolver: str,
    reference: dict[str, Any],
    media_type: str,
    caption: str = "",
) -> str:
    resolver = (resolver or "").strip().lower()
    if not resolver or not reference:
        return ""

    def _looks_like_asset(url: str) -> bool:
        parsed = urlparse(url)
        if not parsed.scheme.startswith("http"):
            return False
        path = parsed.path or ""
        if not path:
            return False
        ext = os.path.splitext(path)[-1].lower()
        return ext in {".jpg", ".jpeg", ".png", ".gif", ".mp4", ".mov", ".webm", ".pdf", ".mkv", ".avi"}

    def _reference_fallback_url() -> str:
        for key in (
            "direct_url",
            "download_url",
            "source_url",
            "tg_post_url",
            "source_locator",
            "tweet_url",
            "permalink",
            "url",
        ):
            value = reference.get(key)
            if isinstance(value, str) and value.strip():
                return value.strip()
        return ""

    fallback_url = _reference_fallback_url()

    builtin_url = _resolve_with_builtin_resolver(resolver, reference, media_type, caption)
    if builtin_url:
        logger.info(
            "Resolved media via built-in resolver %s (ref=%s, url=%s)",
            resolver,
            reference,
            builtin_url,
        )
        return builtin_url

    base_url = os.getenv("MEDIA_RESOLVER_URL", "").strip()
    if not base_url:
        if fallback_url and _looks_like_asset(fallback_url):
            logger.info(
                "Brak MEDIA_RESOLVER_URL – używam bezpośredniego adresu %s (resolver=%s, ref=%s)",
                fallback_url,
                resolver,
                reference,
            )
            return fallback_url
        if fallback_url:
            if resolver == "telegram" and fallback_url.startswith(("https://t.me/", "http://t.me/")):
                logger.info(
                    "Brak MEDIA_RESOLVER_URL – używam adresu Telegram %s (resolver=%s, ref=%s)",
                    fallback_url,
                    resolver,
                    reference,
                )
                return fallback_url
            logger.warning(
                "Pominięto fallback URL %s – wygląda na stronę HTML. Skonfiguruj TELEGRAM_RESOLVER_* lub MEDIA_RESOLVER_URL",
                fallback_url,
            )
        logger.warning(
            "Brak MEDIA_RESOLVER_URL – nie mogę rozwiązać identyfikatora %s (%s)",
            resolver,
            reference,
        )
        return ""

    endpoint = f"{base_url.rstrip('/')}/resolve/{resolver}"
    payload = {"media_type": media_type, "caption": caption or "", **reference}
    timeout_s = float(os.getenv("MEDIA_RESOLVER_TIMEOUT", 30))

    try:
        response = httpx.post(endpoint, json=payload, timeout=timeout_s)
        response.raise_for_status()
    except httpx.HTTPStatusError as exc:
        logger.warning(
            "Resolver %s zwrócił HTTP %s dla %s", resolver, exc.response.status_code, reference
        )
        return ""
    except httpx.RequestError as exc:
        logger.warning("Błąd sieci przy resolverze %s: %s", resolver, exc)
        return ""

    content_type = (response.headers.get("content-type") or "").lower()
    if "application/json" in content_type:
        try:
            data = response.json()
        except ValueError:
            logger.warning("Resolver %s zwrócił niepoprawny JSON", resolver)
            return ""
        download_url = str(
            data.get("download_url")
            or data.get("url")
            or data.get("source_url")
            or ""
        ).strip()
        if download_url:
            logger.info(
                "Resolver %s zwrócił bezpośredni URL %s (ref=%s)",
                resolver,
                download_url,
                reference,
            )
            return download_url
        content_b64 = data.get("content_base64")
        if content_b64:
            try:
                binary = base64.b64decode(content_b64)
            except Exception:
                logger.exception("Nie udało się zdekodować treści base64 z resolvera %s", resolver)
                return ""
            persisted = _persist_resolved_media(
                content=binary,
                media_type=media_type,
                resolver=resolver,
                reference=reference,
                content_type=data.get("content_type"),
            )
            if persisted:
                logger.info(
                    "Resolver %s zwrócił treść base64 – zapisano %s (ref=%s)",
                    resolver,
                    persisted,
                    reference,
                )
            return persisted
        logger.warning("Resolver %s nie zwrócił żadnego URL ani danych", resolver)
        return ""

    binary = response.content
    if not binary:
        logger.warning("Resolver %s zwrócił pustą odpowiedź binarną", resolver)
        return ""
    persisted = _persist_resolved_media(
        content=binary,
        media_type=media_type,
        resolver=resolver,
        reference=reference,
        content_type=content_type,
    )
    if persisted:
        logger.info(
            "Resolver %s zwrócił dane binarne – zapisano %s (ref=%s)",
            resolver,
            persisted,
            reference,
        )
    return persisted


def _first_url_from(value: Any) -> str:
    url_keys = ("source_url", "download_url", "url", "image_url", "href")
    nested_keys = ("source", "asset", "file", "image", "media", "items", "data", "results", "variants")

    stack: list[Any] = [value]
    while stack:
        current = stack.pop()
        if isinstance(current, str):
            candidate = current.strip()
            if candidate:
                return candidate
            continue
        if isinstance(current, dict):
            for key in url_keys:
                raw_url = current.get(key)
                if isinstance(raw_url, str) and raw_url.strip():
                    return raw_url.strip()
            for key in nested_keys:
                nested = current.get(key)
                if nested:
                    stack.append(nested)
        elif isinstance(current, (list, tuple)):
            stack.extend(current)
    return ""


def _normalise_type(value: Any) -> str:
    mapped = str(value or "").strip().lower()
    aliases = {
        "image": "photo",
        "picture": "photo",
        "photo": "photo",
        "animation": "doc",
        "gif": "doc",
        "document": "doc",
        "file": "doc",
        "pdf": "doc",
    }
    if mapped in aliases:
        mapped = aliases[mapped]
    if mapped in {"photo", "video", "doc"}:
        return mapped
    return "photo"


def _resolve_with_builtin_resolver(
    resolver: str,
    reference: dict[str, Any],
    media_type: str,
    caption: str,
) -> str:
    resolver = (resolver or "").strip().lower()
    if resolver == "telegram":
        return _resolve_media_via_telegram(reference, media_type, caption)
    return ""


def _resolve_media_via_telegram(
    reference: dict[str, Any],
    media_type: str,
    caption: str,
) -> str:
    from apps.posts.resolvers import telegram as telegram_resolver

    tg_url = reference.get("tg_post_url") or reference.get("source_locator")
    if not tg_url:
        return ""
    logger.info("Wbudowany resolver Telegram – pobieram %s", tg_url)
    try:
        result = telegram_resolver.download_telegram_media(
            tg_url,
            media_type=media_type,
            caption=caption,
        )
    except telegram_resolver.TelegramMediaNotFound as exc:
        logger.warning("Wbudowany resolver Telegram nie znalazł mediów (%s): %s", tg_url, exc)
        return ""
    except telegram_resolver.TelegramResolverNotConfigured:
        logger.warning("Resolver Telegram nie został skonfigurowany – pomijam wbudowane pobieranie")
        return ""
    except Exception:
        logger.exception("Błąd wbudowanego resolvera telegram dla %s", tg_url)
        return ""

    if result:
        logger.info("Wbudowany resolver Telegram zakończył się sukcesem: %s", result)
        return result

    logger.warning("Wbudowany resolver Telegram nie zwrócił pliku dla %s", tg_url)
    return ""


def _parse_gpt_payload(raw: str) -> dict[str, Any] | None:
    cleaned = _strip_code_fence(raw)
    try:
        data = json.loads(cleaned)
    except json.JSONDecodeError:
        logger.warning("GPT zwrócił niepoprawny JSON: %s", raw)
        return None
    if not isinstance(data, dict):
        return None
    post_data = data.get("post")
    post_payload: dict[str, Any] = {}
    text = ""
    if isinstance(post_data, dict):
        post_payload = dict(post_data)
        text = str(post_payload.get("text", "") or "").strip()
    legacy_text = str(data.get("post_text", "") or "").strip()
    if not text and legacy_text:
        text = legacy_text
    if not text:
        return None
    post_payload["text"] = text
    media = _normalise_media_payload(data.get("media"), _default_image_prompt(text))
    payload: dict[str, Any] = {
        "post": post_payload,
        "media": media,
        "raw_response": cleaned,
    }
    return payload


def gpt_generate_text(system_prompt: str, user_prompt: str, *, response_format: dict[str, Any] | None = None) -> str | None:
    try:
        cli = _client()
    except RuntimeError as exc:
        logger.warning("Pomijam generowanie GPT: %s", exc)
        return None
    try:
        model = os.getenv("OPENAI_MODEL", "gpt-4.1")
        temperature = float(os.getenv("OPENAI_TEMPERATURE", 0.2))

        use_tools = response_format is None
        if use_tools:
            try:
                response = cli.responses.create(
                    model=model,
                    temperature=temperature,
                    seed=_openai_seed(),
                    input=[
                        {
                            "role": "system",
                            "content": [{"type": "text", "text": system_prompt}],
                        },
                        {
                            "role": "user",
                            "content": [{"type": "text", "text": user_prompt}],
                        },
                    ],
                    tools=[
                        {"type": "web_search"},
                        {"type": "image_generation"},
                    ],
                )
                text_chunks: list[str] = []
                output_items = getattr(response, "output", None) or []
                for item in output_items:
                    content = getattr(item, "content", None) or []
                    for part in content:
                        text = getattr(part, "text", None)
                        if text:
                            text_chunks.append(text)
                if not text_chunks:
                    fallback_text = getattr(response, "output_text", None)
                    if isinstance(fallback_text, str) and fallback_text.strip():
                        text_chunks.append(fallback_text.strip())
                combined = "\n".join(chunk.strip() for chunk in text_chunks if chunk).strip()
                if combined:
                    return combined
            except BadRequestError as exc:
                error_param = getattr(exc, "param", "") or ""
                if "tools" in error_param or "tools" in str(exc):
                    logger.warning(
                        "Model %s odrzucił narzędzia (%s) – fallback do zapytania bez tools.",
                        model,
                        error_param or exc,
                    )
                else:
                    raise

        chat_kwargs: dict[str, Any] = {
            "model": model,
            "temperature": temperature,
            "messages": [
                {"role": "system", "content": system_prompt},
                {"role": "user", "content": user_prompt},
            ],
        }
        if response_format is not None:
            chat_kwargs["response_format"] = response_format
        seed = _openai_seed()
        if seed is not None:
            chat_kwargs["seed"] = seed
        chat_response = cli.chat.completions.create(**chat_kwargs)
        return chat_response.choices[0].message.content.strip()
    except RateLimitError as e:
        # twarde „insufficient_quota” – nie retry’ujemy, zwracamy None
        if "insufficient_quota" in str(e):
            return None
        raise
    except (APIError, APIConnectionError, APITimeoutError):
        # pozwól Celery autoretry
        raise

def gpt_new_draft(channel: Channel) -> dict[str, Any] | None:
    return gpt_generate_post_payload(channel)


def gpt_generate_post_payload(channel: Channel, article: dict[str, Any] | None = None) -> dict[str, Any] | None:
    sys = _channel_system_prompt(channel)
    recent_texts = _recent_post_texts(channel)
    avoid_texts: list[str] = []
    max_attempts = max(int(os.getenv("GPT_DUPLICATE_MAX_ATTEMPTS", 3)), 1)
    similarity_threshold = float(os.getenv("GPT_DUPLICATE_THRESHOLD", 0.9))

    for attempt in range(1, max_attempts + 1):
        usr = _build_user_prompt(channel, article, avoid_texts)
        logger.info(
            "GPT draft request (channel=%s attempt=%s)\nSYSTEM:\n%s\nUSER:\n%s",
            channel.id,
            attempt,
            sys,
            usr,
        )
        raw = gpt_generate_text(
            sys,
            usr,
            response_format={"type": "json_object"},
        )
        if raw is None:
            return None
        payload = _parse_gpt_payload(raw)
        if payload is None:
            logger.warning(
                "GPT draft response (channel=%s attempt=%s) nie zawiera poprawnego JSON",
                channel.id,
                attempt,
            )
            return None
        logger.info(
            "GPT draft response (channel=%s attempt=%s): %s",
            channel.id,
            attempt,
            json.dumps(payload, ensure_ascii=False),
        )

        text = ""
        post_data = payload.get("post")
        if isinstance(post_data, dict):
            text = str(post_data.get("text") or "").strip()
        if not text:
            return payload

        scores = _score_similar_texts(text, recent_texts)
        best_score = scores[0][0] if scores else 0.0
        if best_score < similarity_threshold or attempt >= max_attempts:
            return payload

        duplicates = [original for score, original in scores if score >= similarity_threshold]
        logger.info(
            "GPT draft detected high similarity %.3f with %s entries for channel %s",
            best_score,
            len(duplicates),
            channel.id,
        )
        avoid_candidates = duplicates[:3] + [text]
        avoid_texts = _merge_avoid_texts(avoid_texts, avoid_candidates)

    return payload

def gpt_rewrite_text(channel: Channel, text: str, editor_prompt: str) -> str:
    sys = _channel_system_prompt(channel)
    usr = (
        "Przepisz poniższy tekst zgodnie z zasadami i wytycznymi edytora. "
        "Zachowaj charakter kanału, wymagania dotyczące długości, emoji oraz stopki opisane w systemowym promptcie."

    )
    rewritten = gpt_generate_text(sys, usr)
    return rewritten or text


def _media_expiry_deadline():
    return timezone.now() + timedelta(days=int(os.getenv("MEDIA_CACHE_TTL_DAYS", 7)))


def _attach_additional_telegram_album_media(
    *,
    post: Post,
    resolver: str,
    base_reference: dict[str, Any],
    media_type: str,
    caption: str,
    posted_at: str,
    has_spoiler: bool,
    next_order: int,
    extras: List[Dict[str, str]],
) -> tuple[int, list[dict[str, Any]]]:
    snapshots: list[dict[str, Any]] = []
    for extra in extras:
        extra_url = str(extra.get("uri") or extra.get("url") or "").strip()
        if not extra_url:
            continue
        extra_type = str(extra.get("type") or media_type or "").strip().lower() or media_type or "photo"
        extra_reference = dict(base_reference)
        extra_reference.pop("cache_path", None)
        extra_reference["resolved_url"] = extra_url
        extra_reference["auto_album"] = True
        extra_snapshot: dict[str, Any] = {
            "type": extra_type,
            "resolver": resolver,
            "caption": caption,
            "posted_at": posted_at,
            "source": extra_url,
            "reference": dict(extra_reference),
            "status": "pending",
            "auto_album": True,
        }
        pm_extra = PostMedia.objects.create(
            post=post,
            type=extra_type,
            source_url=extra_url,
            resolver=resolver,
            reference_data=extra_reference,
            order=next_order,
            has_spoiler=has_spoiler,
        )
        next_order += 1
        try:
            cache_path = cache_media(pm_extra)
        except Exception:
            logger.exception(
                "Nie udało się pobrać dodatkowego medium Telegram %s (post %s)",
                extra_url,
                post.id,
            )
            pm_extra.delete()
            extra_snapshot["status"] = "error"
            extra_snapshot["error"] = "cache_failure"
            snapshots.append(extra_snapshot)
            continue
        if not cache_path:
            logger.info(
                "Pomijam dodatkowe medium %s dla posta %s – brak cache po pobraniu (%s)",
                pm_extra.id,
                post.id,
                extra_url,
            )
            pm_extra.delete()
            extra_snapshot["status"] = "skipped"
            extra_snapshot["error"] = "empty_cache"
            snapshots.append(extra_snapshot)
            continue
        extra_reference["cache_path"] = cache_path
        extra_snapshot["status"] = "cached"
        extra_snapshot["reference"] = dict(extra_reference)
        snapshots.append(extra_snapshot)
    return next_order, snapshots


def attach_media_from_payload(post: Post, media_payload: list[dict[str, Any]]):
    post.media.all().delete()
    telegram_counts: dict[str, int] = {}
    for item in media_payload:
        if not isinstance(item, dict):
            continue
        reference = item.get("reference")
        if not isinstance(reference, dict):
            continue
        tg_url = str(reference.get("tg_post_url") or "").strip()
        if tg_url:
            telegram_counts[tg_url] = telegram_counts.get(tg_url, 0) + 1

    processed_albums: set[str] = set()
    source_entries: list[dict[str, Any]] = []
    next_order = 0
    for item in media_payload:
        if not isinstance(item, dict):
            continue
        media_type = str(item.get("type", "photo") or "photo").strip().lower()
        if media_type == "image":
            media_type = "photo"
        if media_type not in {"photo", "video", "doc"}:
            snapshot = _media_source_snapshot(item)
            snapshot.update({"status": "skipped", "error": "unsupported_type"})
            source_entries.append(snapshot)
            continue

        snapshot = _media_source_snapshot(item)
        resolver_name = snapshot.get("resolver", "")
        reference_data = dict(snapshot.get("reference") or {})
        original_source = snapshot.get("source", "")
        caption = snapshot.get("caption", "")
        posted_at = snapshot.get("posted_at", "")
        source_url = str(item.get("source_url") or item.get("url") or "").strip()

        if source_url:
            reference_data.setdefault("original_url", source_url)
        elif original_source:
            reference_data.setdefault("original_url", original_source)

        source_entry = {
            "type": media_type,
            "resolver": resolver_name,
            "caption": caption,
            "posted_at": posted_at,
            "source": source_url or original_source,
            "reference": dict(reference_data),
            "status": "pending",
        }

        if not source_url:
            if resolver_name and reference_data:
                logger.info(
                    "Resolving media via %s for post %s (ref=%s)",
                    resolver_name or "unknown",
                    post.id,
                    reference_data,
                )
                resolve_input = dict(reference_data)
                source_url = _resolve_media_reference(
                    resolver=resolver_name,
                    reference=resolve_input,
                    media_type=media_type,
                    caption=caption,
                )
                if source_url:
                    logger.info(
                        "Resolved media for post %s via %s (url=%s)",
                        post.id,
                        resolver_name or "unknown",
                        source_url,
                    )
            if not source_url:
                logger.warning(
                    "Nie udało się pobrać medium typu %s dla posta %s (resolver=%s, reference=%s)",
                    media_type,
                    post.id,
                    resolver_name or "brak",
                    reference_data,
                )
                source_entry["status"] = "unresolved"
                source_entry["error"] = "missing_source"
                source_entries.append(source_entry)
                continue

        reference_data.setdefault("resolved_url", source_url)
        if posted_at and "posted_at" not in reference_data:
            reference_data["posted_at"] = posted_at
        if caption and "caption" not in reference_data:
            reference_data["caption"] = caption

        has_spoiler = item.get("has_spoiler")
        if has_spoiler is None and media_type == "photo":
            has_spoiler = bool(getattr(post.channel, "auto_blur_default", False))
        else:
            has_spoiler = bool(has_spoiler)

        pm = PostMedia.objects.create(
            post=post,
            type=media_type,
            source_url=source_url,
            resolver=resolver_name,
            reference_data=reference_data,
            order=next_order,
            has_spoiler=has_spoiler,
        )
        next_order += 1
        try:
            cache_path = cache_media(pm)
        except Exception:
            logger.exception("Nie udało się pobrać medium %s dla posta %s", pm.id, post.id)
            pm.delete()
            source_entry["status"] = "error"
            source_entry["error"] = "cache_failure"
            source_entries.append(source_entry)
            continue
        extra_snapshots: list[dict[str, Any]] = []
        if not cache_path:
            logger.info(
                "Pomijam medium %s dla posta %s – brak cache po pobraniu (%s)",
                pm.id,
                post.id,
                source_url,
            )
            pm.delete()
            source_entry["status"] = "skipped"
            source_entry["error"] = "empty_cache"
        else:
            logger.info(
                "Media download completed for post %s (media_id=%s, path=%s)",
                post.id,
                pm.id,
                cache_path,
            )
            reference_data.setdefault("cache_path", cache_path)
            source_entry["status"] = "cached"
            source_entry["reference"] = reference_data
            source_entry["source"] = source_url
            if resolver_name == "telegram":
                tg_url = str(reference_data.get("tg_post_url") or "").strip()
                if tg_url and telegram_counts.get(tg_url, 0) == 1 and tg_url not in processed_albums:
                    processed_albums.add(tg_url)
                    try:
                        from apps.posts.resolvers import telegram as telegram_resolver
                    except ImportError:
                        telegram_resolver = None  # pragma: no cover - import failure
                    if telegram_resolver is not None:
                        extras = telegram_resolver.consume_cached_album(tg_url)
                        if extras:
                            next_order, extra_snapshots = _attach_additional_telegram_album_media(
                                post=post,
                                resolver=resolver_name,
                                base_reference=reference_data,
                                media_type=media_type,
                                caption=caption,
                                posted_at=posted_at,
                                has_spoiler=has_spoiler,
                                next_order=next_order,
                                extras=extras,
                            )
        source_entries.append(source_entry)
        if extra_snapshots:
            source_entries.extend(extra_snapshots)

    post.source_metadata = {"media": source_entries}
    post.save(update_fields=["source_metadata"])


def create_post_from_payload(channel: Channel, payload: dict[str, Any]) -> Post:
    post_data = payload.get("post") or {}
    text = str(post_data.get("text") or payload.get("post_text", "") or "").strip()
    if not text:
        raise ValueError("Brak treści posta w odpowiedzi GPT")
    raw_payload = payload.get("raw_response")
    if raw_payload is None:
        raw_payload = json.dumps(payload, ensure_ascii=False)
    media_items = payload.get("media") or []
    source_meta_entries: list[dict[str, Any]] = []
    if isinstance(media_items, list):
        for raw_item in media_items:
            if isinstance(raw_item, dict):
                source_meta_entries.append(_media_source_snapshot(raw_item))
    post = Post.objects.create(
        channel=channel,
        text=text,
        status="DRAFT",
        origin="gpt",
        generated_prompt=raw_payload,
        source_metadata={"media": source_meta_entries} if source_meta_entries else {},
    )
    if isinstance(media_items, list):
        attach_media_from_payload(post, media_items)
    return post


def compute_dupe(post: Post) -> float:
    texts = Post.objects.filter(status="PUBLISHED").order_by("-id").values_list("text", flat=True)[:300]
    if not texts:
        return 0.0
    return max(fuzz.token_set_ratio(post.text, t) / 100.0 for t in texts)

def next_auto_slot(channel: Channel, dt=None):
    tz_waw = tz.gettz("Europe/Warsaw")
    now = timezone.now().astimezone(tz_waw) if dt is None else dt.astimezone(tz_waw)
    step = max(channel.slot_step_min, 1)
    start = now.replace(hour=channel.slot_start_hour, minute=0, second=0, microsecond=0)
    end = now.replace(hour=channel.slot_end_hour, minute=channel.slot_end_minute, second=0, microsecond=0)

    minute_block = (now.minute // step) * step
    candidate = now.replace(minute=minute_block, second=0, microsecond=0)
    if candidate <= now:
        candidate += timezone.timedelta(minutes=step)

    if candidate < start:
        candidate = start
    if candidate > end:
        start += timezone.timedelta(days=1)
        end += timezone.timedelta(days=1)
        candidate = start

    used_slots = {
        timezone.localtime(dt, tz_waw)
        for dt in channel.posts.filter(
            status__in=[Post.Status.APPROVED, Post.Status.SCHEDULED],
            scheduled_at__isnull=False
        ).values_list("scheduled_at", flat=True)
    }
    safety_counter = 0
    while candidate in used_slots:
        candidate += timezone.timedelta(minutes=step)
        safety_counter += 1
        if candidate > end or safety_counter > (24 * 60 // step) + 1:
            start += timezone.timedelta(days=1)
            end += timezone.timedelta(days=1)
            candidate = start
            safety_counter = 0
    return candidate

def assign_auto_slot(post: Post):
    if post.schedule_mode == "MANUAL":
        return
    post.scheduled_at = next_auto_slot(post.channel)
    post.dupe_score = compute_dupe(post)
    post.status = Post.Status.SCHEDULED
    post.save()


def approve_post(post: Post, user=None):
    """Mark a draft as approved and assign the next automatic publication slot."""

    post.status = Post.Status.APPROVED
    post.schedule_mode = "AUTO"
    if user and getattr(user, "is_authenticated", False):
        post.approved_by = user
    post.scheduled_at = next_auto_slot(post.channel)
    post.dupe_score = compute_dupe(post)
    if post.expires_at:
        post.expires_at = None
    post.save()
    return post

def purge_cache():
    for pm in PostMedia.objects.filter(expires_at__lt=timezone.now()):
        try:
            if pm.cache_path and os.path.exists(pm.cache_path):
                os.remove(pm.cache_path)
        finally:
            pm.cache_path = ""
            pm.save()

def cache_media(pm: PostMedia):
    if pm.cache_path and os.path.exists(pm.cache_path):
        return pm.cache_path
    url = (pm.source_url or "").strip()
    if not url:
        return ""
    media_root = Path(settings.MEDIA_ROOT)
    cache_dir = media_root / "cache"
    os.makedirs(cache_dir, exist_ok=True)

    parsed = urlparse(url)
    path = parsed.path or ""
    ext = os.path.splitext(path)[-1].lower()
    content: bytes | None = None
    detected_type: str | None = None
    content_type: str | None = None
    original_type = pm.type

    if parsed.scheme in ("http", "https"):
        timeout_s = float(os.getenv("MEDIA_DOWNLOAD_TIMEOUT", 30))
        try:
            response = httpx.get(url, timeout=timeout_s, follow_redirects=True)
            response.raise_for_status()
        except httpx.HTTPStatusError as exc:
            logger.warning(
                "HTTP %s przy pobieraniu %s dla media %s",
                exc.response.status_code,
                url,
                pm.id,
            )
            return pm.cache_path or ""
        except httpx.RequestError as exc:
            logger.warning(
                "Błąd sieci przy pobieraniu %s dla media %s: %s",
                url,
                pm.id,
                exc,
            )
            return pm.cache_path or ""

        content = response.content
        if not content:
            logger.warning("Pusty plik zwrócony z %s dla media %s", url, pm.id)
            return pm.cache_path or ""

        content_type = response.headers.get("content-type") or ""
        if not ext:
            guessed = mimetypes.guess_extension(content_type.split(";")[0].strip())
            if guessed:
                ext = guessed
        if not ext:
            ext = ".bin"
        detected_type = _detect_media_type(ext, content_type)
    else:
        if parsed.scheme == "file":
            src = unquote(path)
        else:
            src = url
        if not os.path.isabs(src):
            candidate = (media_root / src).resolve()
            if candidate.exists():
                src = candidate.as_posix()
        if not os.path.exists(src):
            return pm.cache_path or ""
        try:
            with open(src, "rb") as fh:
                content = fh.read()
        except Exception:
            logger.exception("Nie udało się odczytać pliku %s dla media %s", src, pm.id)
            return pm.cache_path or ""
        if not ext:
            ext = os.path.splitext(src)[-1] or ".bin"
        if not content_type:
            content_type = mimetypes.guess_type(src)[0]
        detected_type = detected_type or _detect_media_type(ext, content_type)

    fname = cache_dir / f"{pm.id}{ext}"
    try:
        with open(fname, "wb") as fh:
            fh.write(content)
    except Exception:
        logger.exception("Nie udało się zapisać pliku cache %s dla media %s", fname, pm.id)
        return pm.cache_path or ""

    pm.cache_path = fname.as_posix()
    pm.expires_at = timezone.now() + timedelta(days=int(os.getenv("MEDIA_CACHE_TTL_DAYS", 7)))
    update_fields = ["cache_path", "expires_at"]

    detected_type = detected_type or _detect_media_type(ext, content_type)
    if detected_type and detected_type != original_type:
        pm.type = detected_type
        if "type" not in update_fields:
            update_fields.append("type")
        ref_data = dict(pm.reference_data or {})
        if ref_data.get("detected_type") != detected_type:
            ref_data["detected_type"] = detected_type
            pm.reference_data = ref_data
            if "reference_data" not in update_fields:
                update_fields.append("reference_data")

    pm.save(update_fields=update_fields)
    return pm.cache_path<|MERGE_RESOLUTION|>--- conflicted
+++ resolved
@@ -25,11 +25,7 @@
 from rapidfuzz import fuzz
 from .models import Channel, Post, PostMedia
 from dateutil import tz
-<<<<<<< HEAD
-from typing import Any, Iterable, Optional
-=======
 from typing import Any, Dict, List, Optional
->>>>>>> 8a6943e9
 
 
 logger = logging.getLogger(__name__)
@@ -226,7 +222,13 @@
     return [" ".join((text or "").split()) for text in queryset if text]
 
 
-def _score_similar_texts(candidate: str, existing: Iterable[str]) -> list[tuple[float, str]]:
+def _score_similar_texts(candidate: str, existing: 
+                         
+                         
+                         
+                         
+                         
+                         [str]) -> list[tuple[float, str]]:
     candidate_clean = " ".join((candidate or "").split())
     if not candidate_clean:
         return []
