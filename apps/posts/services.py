--- conflicted
+++ resolved
@@ -10,11 +10,6 @@
 import uuid
 from html import unescape
 from html.parser import HTMLParser
-<<<<<<< HEAD
-=======
-from html import unescape
-from html.parser import HTMLParser
->>>>>>> a879acc7
 from pathlib import Path
 from urllib.parse import urlparse, unquote
 import re
@@ -39,6 +34,8 @@
 from dateutil import tz
 from typing import Any, Dict, List, Optional, Iterable
 from collections.abc import Mapping
+
+import httpx
 
 import httpx
 
@@ -101,7 +98,6 @@
     return ""
 
 
-<<<<<<< HEAD
 def _extract_twitter_media_from_html(html: str, media_type: str) -> str:
     parser = _MetaTagParser()
     try:
@@ -137,8 +133,6 @@
     return selected
 
 
-=======
->>>>>>> a879acc7
 def _resolve_media_via_twitter_html(url: str, media_type: str) -> str:
     timeout_s = float(os.getenv("MEDIA_DOWNLOAD_TIMEOUT", 30))
     headers = {
@@ -160,35 +154,7 @@
         logger.warning("Twitter HTML fallback błąd sieci dla %s: %s", url, exc)
         return ""
 
-<<<<<<< HEAD
     return _extract_twitter_media_from_html(response.text, media_type)
-=======
-    parser = _MetaTagParser()
-    try:
-        parser.feed(response.text)
-    except Exception:
-        logger.exception("Nie udało się sparsować odpowiedzi HTML Twitter dla %s", url)
-        return ""
-
-    preferred_keys: list[str] = []
-    if media_type == "video":
-        preferred_keys.extend(
-            [
-                "og:video:url",
-                "og:video:secure_url",
-                "og:video",
-                "twitter:player:stream",
-            ]
-        )
-
-    if media_type in {"photo", "video"}:
-        preferred_keys.extend(["og:image", "og:image:url", "og:image:secure_url"])
-
-    direct_url = _extract_meta_first(parser.meta, preferred_keys)
-    if direct_url and _looks_like_asset(direct_url):
-        return direct_url
-    return ""
->>>>>>> a879acc7
 
 
 def _extract_twimg_candidates(text: str) -> list[str]:
@@ -284,16 +250,7 @@
         logger.warning("TwStalker fallback błąd sieci dla %s: %s", url, exc)
         return ""
 
-<<<<<<< HEAD
     selected = _extract_twitter_media_from_html(response.text, media_type)
-=======
-    candidates = _extract_twimg_candidates(response.text)
-    if not candidates:
-        return ""
-    selected = (
-        _prefer_video_url(candidates) if media_type == "video" else _prefer_photo_url(candidates)
-    )
->>>>>>> a879acc7
     if selected:
         logger.info(
             "Resolved media via TwStalker fallback %s -> %s (resolver=%s)",
@@ -304,7 +261,6 @@
     return selected
 
 
-<<<<<<< HEAD
 def _resolve_media_via_jina_proxy(url: str, media_type: str, resolver: str) -> str:
     timeout_s = float(os.getenv("MEDIA_DOWNLOAD_TIMEOUT", 30))
     headers = {
@@ -338,8 +294,6 @@
     return resolved
 
 
-=======
->>>>>>> a879acc7
 def _resolve_media_via_html_fallback(
     url: str, media_type: str, resolver: str, reference: Mapping[str, Any] | None = None
 ) -> str:
@@ -383,12 +337,9 @@
             )
             if resolved:
                 return resolved
-<<<<<<< HEAD
         resolved = _resolve_media_via_jina_proxy(url, media_type, resolver)
         if resolved:
             return resolved
-=======
->>>>>>> a879acc7
     return ""
 
 
