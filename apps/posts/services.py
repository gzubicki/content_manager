--- conflicted
+++ resolved
@@ -26,10 +26,6 @@
 from .models import Channel, Post, PostMedia
 from dateutil import tz
 from typing import Any, Optional
-
-IMAGE_EXTENSIONS = {".jpg", ".jpeg", ".png", ".gif", ".webp", ".bmp", ".avif", ".heic", ".heif"}
-VIDEO_EXTENSIONS = {".mp4", ".mov", ".m4v", ".avi", ".mkv", ".webm", ".mpg", ".mpeg", ".3gp"}
-DOC_EXTENSIONS = {".pdf", ".zip", ".rar", ".7z", ".doc", ".docx", ".ppt", ".pptx", ".xls", ".xlsx"}
 
 
 logger = logging.getLogger(__name__)
@@ -928,13 +924,6 @@
             snapshot.update({"status": "skipped", "error": "unsupported_type"})
             source_entries.append(snapshot)
             continue
-<<<<<<< HEAD
-        url = str(item.get("url", "") or "").strip()
-        if not url:
-            logger.info("Pomijam media typu %s bez url dla posta %s", media_type, post.id)
-            continue
-        media_type = _guess_media_type_from_url(url, media_type)
-=======
 
         snapshot = _media_source_snapshot(item)
         resolver_name = snapshot.get("resolver", "")
@@ -1000,7 +989,6 @@
         if caption and "caption" not in reference_data:
             reference_data["caption"] = caption
 
->>>>>>> 6c51c15c
         has_spoiler = item.get("has_spoiler")
         if has_spoiler is None and media_type == "photo":
             has_spoiler = bool(getattr(post.channel, "auto_blur_default", False))
