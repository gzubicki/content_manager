import base64
import hashlib
import json
import logging
import mimetypes
import os
import textwrap
import uuid
from pathlib import Path
from urllib.parse import urlparse, unquote

from openai import (
    OpenAI,
    RateLimitError,
    APIError,
    APIConnectionError,
    APITimeoutError,
    BadRequestError,
)

from datetime import datetime, timedelta
from django.utils import timezone
from django.utils.formats import date_format
from django.conf import settings
from telegram import Bot
from rapidfuzz import fuzz
from .models import Channel, Post, PostMedia
from dateutil import tz
from typing import Any, Dict, List, Optional, Iterable


logger = logging.getLogger(__name__)


def _serialisable_payload(value: Any) -> Any:
    if isinstance(value, dict):
        return {k: _serialisable_payload(v) for k, v in value.items() if v is not None}
    if isinstance(value, list):
        return [_serialisable_payload(item) for item in value]
    return value


def _log_openai_request(kind: str, payload: dict[str, Any], *, context: dict[str, Any] | None = None) -> None:
    entry: dict[str, Any] = {"kind": kind, "payload": _serialisable_payload(payload)}
    if context:
        entry["context"] = _serialisable_payload(context)
    try:
        logger.info("GPT request payload: %s", json.dumps(entry, ensure_ascii=False))
    except Exception:
        logger.exception("Nie udało się zserializować payloadu GPT: %s", entry)


def _bot_for(channel: Channel):
    token = (channel.bot_token or "").strip()
    if not token:
        return None
    return Bot(token=token)

_oai: OpenAI | None = None
_OPENAI_SEED: Optional[int] = None

_SUPPORTED_MEDIA_TYPES = {"photo", "video", "doc"}
_IDENTIFIER_KEYS = (
    "tweet_id",
    "tg_post_url",
    "message_id",
    "chat_id",
    "video_id",
    "record_id",
    "media_id",
    "post_id",
    "story_id",
    "permalink",
    "source_locator",
)
_PLACEHOLDER_IDENTIFIER_VALUES = {
    "tg_post_url",
    "tweet_id",
    "message_id",
    "chat_id",
    "video_id",
    "record_id",
    "media_id",
    "post_id",
    "story_id",
    "permalink",
    "external_id",
    "source_locator",
}
_IDENTIFIER_KEY_ALIASES = {
    "identyfikator": "identifier",
    "identyfikator źródła": "source_locator",
    "identyfikator zrodla": "source_locator",
    "source identifier": "source_locator",
    "source id": "source_locator",
    "id źródła": "source_locator",
    "id zrodla": "source_locator",
    "source locator": "source_locator",
}

_REQUIRED_OPENAI_TOOL = "web_search"
_OPTIONAL_OPENAI_TOOLS = {"image_generation"}


def _client():
    global _oai
    if _oai is None:
        key = os.getenv("OPENAI_API_KEY", "")
        if not key:
            raise RuntimeError("Brak OPENAI_API_KEY – drafty wymagają GPT.")
        timeout_default = 60.0
        try:
            timeout_s = float(os.getenv("OPENAI_TIMEOUT", timeout_default))
        except (TypeError, ValueError):
            logger.warning("OPENAI_TIMEOUT musi być liczbą – używam wartości domyślnej %.1f", timeout_default)
            timeout_s = timeout_default

        try:
            max_retries_raw = os.getenv("OPENAI_MAX_RETRIES", "0")
            max_retries = int(str(max_retries_raw).strip() or 0)
        except ValueError:
            logger.warning("OPENAI_MAX_RETRIES musi być liczbą całkowitą – ustawiam 0")
            max_retries = 0
        if max_retries < 0:
            logger.warning("OPENAI_MAX_RETRIES nie może być ujemne – ustawiam 0")
            max_retries = 0

        if timeout_s <= 0:
            logger.warning("OPENAI_TIMEOUT musi być dodatnie – używam wartości domyślnej %.1f", timeout_default)
            timeout_s = timeout_default

        client_kwargs: dict[str, Any] = {
            "timeout": timeout_s,
            "max_retries": max_retries,
        }

        base_url = os.getenv("OPENAI_BASE_URL", "").strip()
        if base_url:
            client_kwargs["base_url"] = base_url

        organization = os.getenv("OPENAI_ORG", "").strip() or os.getenv("OPENAI_ORGANIZATION", "").strip()
        if organization:
            client_kwargs["organization"] = organization

        project = os.getenv("OPENAI_PROJECT", "").strip()
        if project:
            client_kwargs["project"] = project

        _oai = OpenAI(**client_kwargs)
    return _oai


def _ensure_internet_tools(payload: dict[str, Any]) -> dict[str, Any]:
    enriched = dict(payload)
    tools: list[dict[str, Any]] = [dict(tool) for tool in enriched.get("tools", []) or []]
    has_required_tool = any(tool.get("type") == _REQUIRED_OPENAI_TOOL for tool in tools)
    if not has_required_tool:
        tools.insert(0, {"type": _REQUIRED_OPENAI_TOOL})
    enriched["tools"] = tools

    tool_choice = enriched.get("tool_choice") or {}
    if tool_choice.get("type") != "tool" or tool_choice.get("name") != _REQUIRED_OPENAI_TOOL:
        enriched["tool_choice"] = {"type": "tool", "name": _REQUIRED_OPENAI_TOOL}
    return enriched


def _responses_payload_variants(payload: dict[str, Any]) -> list[dict[str, Any]]:
    primary = _ensure_internet_tools(payload)
    variants: list[dict[str, Any]] = [primary]

    tools = primary.get("tools", [])
    fallback_tools = [tool for tool in tools if tool.get("type") not in _OPTIONAL_OPENAI_TOOLS]
    if fallback_tools and len(fallback_tools) != len(tools):
        fallback_payload = dict(primary)
        fallback_payload["tools"] = fallback_tools
        variants.append(fallback_payload)
    return variants


def _call_openai_responses(client: OpenAI, payload: dict[str, Any], *, context: dict[str, Any] | None = None):
    variants = _responses_payload_variants(payload)
    last_error: BadRequestError | None = None
    for attempt, attempt_payload in enumerate(variants, start=1):
        attempt_context = dict(context or {})
        attempt_context.setdefault("internet_enforced", True)
        attempt_context["internet_attempt"] = attempt
        _log_openai_request("responses.create", attempt_payload, context=attempt_context)
        try:
            return client.responses.create(**attempt_payload)
        except BadRequestError as exc:
            last_error = exc
            message = str(exc)
            if _REQUIRED_OPENAI_TOOL in message:
                logger.error(
                    "Model %s nie wspiera narzędzia %s – wybierz model z dostępem do internetu.",
                    attempt_payload.get("model"),
                    _REQUIRED_OPENAI_TOOL,
                )
                raise
            if attempt < len(variants):
                logger.warning(
                    "Model %s odrzucił dodatkowe narzędzia (%s) – próbuję ponownie z minimalnym zestawem.",
                    attempt_payload.get("model"),
                    message,
                )
            else:
                raise
    if last_error is not None:
        raise last_error
    raise RuntimeError("Brak wariantów zapytania do OpenAI.")


def _combine_response_text(response: Any) -> str:
    text_chunks: list[str] = []
    output_items = getattr(response, "output", None) or []
    for item in output_items:
        content = getattr(item, "content", None) or []
        for part in content:
            text = getattr(part, "text", None)
            if text:
                text_chunks.append(text)
    if not text_chunks:
        fallback_text = getattr(response, "output_text", None)
        if isinstance(fallback_text, str) and fallback_text.strip():
            text_chunks.append(fallback_text.strip())
    return "\n".join(chunk.strip() for chunk in text_chunks if chunk).strip()


def _openai_seed() -> Optional[int]:
    global _OPENAI_SEED
    if _OPENAI_SEED is not None:
        return _OPENAI_SEED
    raw = os.getenv("OPENAI_SEED", "").strip()
    if not raw:
        _OPENAI_SEED = None
        return None
    try:
        _OPENAI_SEED = int(raw)
    except ValueError:
        logger.warning("OPENAI_SEED musi być liczbą całkowitą – pomijam wartość %r", raw)
        _OPENAI_SEED = None
    return _OPENAI_SEED

def _channel_constraints_prompt(channel: Channel) -> str:
    rules: list[str] = []
    language = (channel.language or "").strip()
    if language:
        rules.append(f"Piszesz w języku: {language}.")

    if getattr(channel, "max_chars", None):
        rules.append(f"Limit długości tekstu: maksymalnie {channel.max_chars} znaków.")

    emoji_min = getattr(channel, "emoji_min", None)
    emoji_max = getattr(channel, "emoji_max", None)
    if emoji_min or emoji_max:
        low = emoji_min or 0
        high = emoji_max or 0
        rules.append(f"Liczba emoji w treści:od {low}, do {high}.")

    footer = (channel.footer_text or "").strip()
    if footer:
        rules.append("Stopka kanału:")
        rules.append(footer)

    if getattr(channel, "no_links_in_text", False):
        rules.append("Nie dodawaj linków w treści.")

    return "\n".join(rule for rule in rules if rule)


def _channel_system_prompt(channel: Channel) -> str:
    base = (channel.style_prompt or "").strip()
    rules = _channel_constraints_prompt(channel).strip()
    if rules:
        return f"{base}\n\nWytyczne kanału:\n{rules}"
    return base


def _article_context(article: dict[str, Any] | None) -> str:
    if not isinstance(article, dict) or not article:
        return ""

    bits: list[str] = []

    post_data = article.get("post")
    if isinstance(post_data, dict):
        raw_text = str(post_data.get("text", "") or "").strip()
        if raw_text:
            bits.append("Treść źródłowa:")
            bits.append(raw_text)

        headline = str(post_data.get("title", "") or "").strip()
        if headline:
            bits.insert(0, f"Tytuł: {headline}")

        summary = str(post_data.get("summary", "") or "").strip()
        if summary:
            bits.append("Streszczenie:")
            bits.append(summary)

    media_data = article.get("media")
    if isinstance(media_data, list) and media_data:
        bits.append("Media źródłowe:")
        for idx, item in enumerate(media_data, 1):
            if not isinstance(item, dict):
                continue
            media_type = str(item.get("type", "") or "").strip()
            url = str(item.get("source_url") or item.get("url") or "").strip()
            caption = str(item.get("caption") or item.get("title") or "").strip()
            label = f"{idx}. {media_type or 'media'}"
            if caption and url:
                bits.append(f"{label}: {caption} – {url}")
            elif url:
                bits.append(f"{label}: {url}")
            elif caption:
                bits.append(f"{label}: {caption}")

    if bits:
        return "\n".join(bits)

    # Fallback to legacy keys for backwards compatibility
    fallback_mappings = (
        ("title", "Tytuł"),
        ("summary", "Podsumowanie"),
        ("lead", "Lead"),
        ("image_url", "Preferowane zdjęcie"),
        ("url", "Źródło"),
    )
    legacy_bits: list[str] = []
    for key, label in fallback_mappings:
        value = str(article.get(key, "") or "").strip()
        if value:
            legacy_bits.append(f"{label}: {value}")
    return "\n".join(legacy_bits)


def _shorten_for_prompt(value: str, *, width: int = 200) -> str:
    collapsed = " ".join((value or "").split())
    if not collapsed:
        return ""
    return textwrap.shorten(collapsed, width=width, placeholder="…")


def _recent_post_texts(channel: Channel, *, limit: int = 40) -> list[str]:
    statuses = [
        Post.Status.DRAFT,
        Post.Status.APPROVED,
        Post.Status.SCHEDULED,
        Post.Status.PUBLISHED,
    ]
    queryset = (
        channel.posts.filter(status__in=statuses)
        .order_by("-id")
        .values_list("text", flat=True)[:limit]
    )
    return [" ".join((text or "").split()) for text in queryset if text]


def _score_similar_texts(candidate: str, existing: 
                         
                         
                         
                         
                         
                         [str]) -> list[tuple[float, str]]:
    candidate_clean = " ".join((candidate or "").split())
    if not candidate_clean:
        return []
    scored: list[tuple[float, str]] = []
    for original in existing:
        if not original:
            continue
        score = fuzz.token_set_ratio(candidate_clean, original) / 100.0
        scored.append((score, original))
    scored.sort(key=lambda item: item[0], reverse=True)
    return scored


def _merge_avoid_texts(existing: list[str], new_items: Iterable[str], *, limit: int = 5) -> list[str]:
    seen: set[str] = set()
    merged: list[str] = []
    for source in list(existing) + list(new_items):
        cleaned = " ".join((source or "").split())
        if not cleaned:
            continue
        if cleaned in seen:
            continue
        seen.add(cleaned)
        merged.append(source)
        if len(merged) >= limit:
            break
    return merged


def _build_user_prompt(
    channel: Channel,
    article: dict[str, Any] | None,
    avoid_texts: list[str] | None = None,
) -> str:
    instructions = [
        "Zwróć dokładnie jeden obiekt JSON zawierający pola:",
        "- post: obiekt z polem text zawierającym gotową treść posta zgodną z zasadami kanału;",
        "- source: zródła na których oparłeś artykuł, powienien tu być dokładny link wpisu/artykułu;",
        "- media: lista 0-5 obiektów opisujących multimedia do posta.",
        (
            "Każdy obiekt media powinien zawierać resolver "
            "(np. twitter/telegram/instagram/rss) oraz reference – obiekt z prawdziwymi"
            " identyfikatorami źródła (np. {\"tg_post_url\": \"https://t.me/...\"," 
            " \"posted_at\": \"2024-06-09T10:32:00Z\"})."
        ),
        (
            "Treść posta oraz wszystkie media muszą opisywać to samo wydarzenie lub wpis."
            " Jeśli nie masz dopasowanego medium, zwróć pustą listę media."
        ),
        "Pole identyfikator (jeśli użyte) ma zawierać rzeczywistą wartość identyfikatora, a nie nazwę pola ani placeholder.",
        (
            "Jeżeli brak dedykowanych kluczy platformy, ustaw reference.source_locator na"
            " kanoniczny adres strony źródłowej (np. permalink posta lub artykułu),"
            " zamiast podawać bezpośredni link do pliku multimedialnego."
        ),
       
        "Używaj wyłącznie angielskich nazw pól w formacie snake_case (ASCII, bez spacji i znaków diakrytycznych).",
        (
            "Jeśli media pochodzą z artykułu lub innego źródła, dołącz dostępne metadane"
            " (caption, posted_at, author)."
        ),
        "Pole has_spoiler (true/false) jest opcjonalne i dotyczy wyłącznie zdjęć wymagających ukrycia.",
    ]

    if channel.max_chars:
        instructions.append(
            "Długość odpowiedzi musi mieścić się w limicie znaków opisanym w poleceniach kanału."
        )

    article_context = _article_context(article)
    if article_context:
        instructions.append("Korzystaj z poniższych danych artykułu:")
        instructions.append(article_context)

    avoid = avoid_texts or []
    if avoid:
        instructions.append(
            "Unikaj powtarzania poniższych tekstów (to niedawne wpisy kanału lub poprzednie szkice, zmień fakty i sformułowania):"
        )
        for idx, text in enumerate(avoid, 1):
            snippet = _shorten_for_prompt(text, width=220)
            if snippet:
                instructions.append(f"{idx}. {snippet}")

    return "\n".join(instructions)


def _strip_code_fence(raw: str) -> str:
    cleaned = raw.strip()
    if cleaned.startswith("```"):
        lines = [line for line in cleaned.splitlines() if not line.startswith("```")]
        return "\n".join(lines).strip()
    return cleaned


def _default_image_prompt(post_text: str) -> str:
    snippet = textwrap.shorten(" ".join(post_text.split()), width=220, placeholder="…")
    return (
        "Fotorealistyczne zdjęcie ilustrujące temat wpisu: "
        f"{snippet}. Reporterskie ujęcie, realistyczne kolory, brak napisów."
    )


def _guess_media_type_from_url(url: str, fallback: str) -> str:
    try:
        parsed = urlparse(url)
        path = parsed.path or ""
        ext = Path(path).suffix.lower()
    except Exception:
        ext = ""
    if ext in IMAGE_EXTENSIONS:
        return "photo"
    if ext in VIDEO_EXTENSIONS:
        return "video"
    if ext in DOC_EXTENSIONS:
        return "doc"
    return fallback


def _normalise_media_payload(media: Any, fallback_prompt: str) -> list[dict[str, Any]]:
    items = media or []
    if isinstance(items, (dict, str)):
        items = [items]

    normalised: list[dict[str, Any]] = []

    for raw in items:
        logger.debug("Processing media entry %s", raw)
        entry = raw if isinstance(raw, dict) else {"url": raw}
        if not isinstance(entry, dict):
            continue

        normalised_entry: dict[str, Any] = {}
        for key, value in entry.items():
            key_str = str(key).strip()
            alias = _IDENTIFIER_KEY_ALIASES.get(key_str.lower(), key_str)
            normalised_entry[alias] = value
        entry = normalised_entry

        media_type = _normalise_type(entry.get("type"))
        if media_type not in _SUPPORTED_MEDIA_TYPES:
            continue

        has_spoiler_value = entry.get("has_spoiler", entry.get("spoiler"))
        has_spoiler = bool(has_spoiler_value) if has_spoiler_value is not None else False
        caption = str(entry.get("caption") or entry.get("title") or "").strip()
        source_label = str(entry.get("source") or "").strip()
        resolver = str(
            entry.get("resolver")
            or entry.get("provider")
            or entry.get("source_type")
            or entry.get("source_name")
            or ""
        ).strip().lower()

        url_candidate = _first_url_from(entry)
        source_url = url_candidate.strip()

        reference: dict[str, str] = {}
        existing_reference = entry.get("reference") if isinstance(entry.get("reference"), dict) else {}
        for key, value in existing_reference.items():
            if value is None:
                continue
            reference[str(key)] = str(value).strip()

        for key in _IDENTIFIER_KEYS:
            value = entry.get(key)
            if value is None:
                continue
            val = str(value).strip()
            if val:
                reference[key] = val

        identifier = (
            entry.get("identifier")
            or entry.get("source_locator")
            or entry.get("identyfikator")
            or entry.get("id")
        )
        if isinstance(identifier, dict):
            name = str(
                identifier.get("name")
                or identifier.get("nazwa")
                or identifier.get("key")
                or identifier.get("type")
                or ""
            ).strip()
            value = str(
                identifier.get("value")
                or identifier.get("wartosc")
                or identifier.get("id")
                or identifier.get("identifier")
                or ""
            ).strip()
            if name and value:
                reference.setdefault(name, value)
            else:
                for key, value in identifier.items():
                    val = str(value or "").strip()
                    if val:
                        reference.setdefault(str(key), val)
        elif isinstance(identifier, str):
            ident_str = identifier.strip()
            if ident_str:
                if ident_str.startswith(("http://", "https://")):
                    if not source_url:
                        source_url = ident_str
                    if resolver == "telegram":
                        reference["tg_post_url"] = ident_str
                elif ident_str in entry and entry.get(ident_str):
                    reference[ident_str] = str(entry.get(ident_str)).strip()
                elif resolver == "telegram":
                    reference["message_id"] = ident_str
                elif resolver == "twitter":
                    reference["tweet_id"] = ident_str
                elif resolver == "instagram":
                    reference["shortcode"] = ident_str
                else:
                    reference["external_id"] = ident_str

        posted_at = str(entry.get("posted_at") or "").strip()
        if posted_at:
            reference.setdefault("posted_at", posted_at)

        if not resolver:
            if "tweet_id" in reference:
                resolver = "twitter"
            elif "tg_post_url" in reference or source_url.startswith("https://t.me/"):
                resolver = "telegram"
            elif "shortcode" in reference:
                resolver = "instagram"

        cleaned_reference: dict[str, str] = {}
        for key, value in reference.items():
            val = str(value or "").strip()
            if not val:
                continue
            lower_val = val.lower()
            if lower_val == key.lower():
                logger.warning(
                    "Pomijam placeholder identyfikatora %s=%s w media %s",
                    key,
                    val,
                    entry,
                )
                continue
            if lower_val in _PLACEHOLDER_IDENTIFIER_VALUES:
                logger.warning(
                    "Pomijam placeholder identyfikatora %s=%s w media %s",
                    key,
                    val,
                    entry,
                )
                continue
            cleaned_reference[key] = val
        reference = cleaned_reference

        if resolver == "telegram" and reference.get("source_locator"):
            val = reference.pop("source_locator")
            if val:
                reference.setdefault("tg_post_url", val)

        if not source_url and not reference:
            logger.info("Pomijam media bez rozpoznawalnego identyfikatora ani URL: %s", entry)
            continue

        if (
            resolver == "telegram"
            and source_url
            and reference.get("tg_post_url")
            and source_url == reference["tg_post_url"]
        ):
            logger.debug(
                "Usuwam adres źródłowy %s – wymagane pobranie przez resolver %s",
                source_url,
                resolver,
            )
            source_url = ""

        media_item: dict[str, Any] = {
            "type": media_type,
            "has_spoiler": has_spoiler,
        }
        if caption:
            media_item["caption"] = caption
        if source_label:
            media_item["source"] = source_label
        if posted_at:
            media_item["posted_at"] = posted_at
        if source_url:
            media_item["source_url"] = source_url
        if resolver:
            media_item["resolver"] = resolver
        if reference:
            media_item["reference"] = reference

        logger.debug(
            "Normalised media entry: type=%s resolver=%s source_url=%s reference=%s",
            media_type,
            resolver,
            source_url,
            reference,
        )

        normalised.append(media_item)

    return normalised[:5]


def _media_source_snapshot(item: dict[str, Any]) -> dict[str, Any]:
    snapshot: dict[str, Any] = {}
    snapshot["type"] = str(item.get("type") or "").strip().lower()
    snapshot["resolver"] = str(item.get("resolver") or item.get("source") or "").strip().lower()
    snapshot["caption"] = str(item.get("caption") or "").strip()
    snapshot["posted_at"] = str(item.get("posted_at") or "").strip()
    snapshot_source = str(item.get("source_url") or item.get("url") or "").strip()
    snapshot["source"] = snapshot_source
    reference_raw = item.get("reference")
    if isinstance(reference_raw, dict):
        snapshot["reference"] = {k: reference_raw[k] for k in reference_raw if reference_raw[k] not in (None, "")}
    else:
        snapshot["reference"] = {}
    snapshot["status"] = "pending"
    return snapshot


def _guess_extension(media_type: str, content_type: str | None = None) -> str:
    if content_type:
        guessed = mimetypes.guess_extension(content_type.split(";")[0].strip())
        if guessed:
            return guessed
    if media_type == "photo":
        return ".jpg"
    if media_type == "video":
        return ".mp4"
    if media_type == "doc":
        return ".bin"
    return ".bin"


def _detect_media_type(ext: str, content_type: str | None = None) -> str | None:
    ext = (ext or "").lower()
    mime = (content_type or "").split(";")[0].strip().lower()

    doc_mime_prefixes = {
        "application/pdf",
        "application/zip",
        "application/x-zip-compressed",
        "application/x-rar-compressed",
        "application/vnd.openxmlformats-officedocument.presentationml.presentation",
        "application/vnd.ms-powerpoint",
        "application/vnd.openxmlformats-officedocument.wordprocessingml.document",
        "application/msword",
        "application/vnd.openxmlformats-officedocument.spreadsheetml.sheet",
        "application/vnd.ms-excel",
    }

    if mime == "image/gif":
        return "doc"
    if mime.startswith("image/"):
        return "photo"
    if mime.startswith("video/"):
        return "video"
    if mime in doc_mime_prefixes:
        return "doc"

    if ext in {".gif"}:
        return "doc"
    if ext in {".jpg", ".jpeg", ".png", ".webp", ".bmp"}:
        return "photo"
    if ext in {".mp4", ".mov", ".webm", ".mkv", ".avi", ".m4v"}:
        return "video"
    if ext in {
        ".pdf",
        ".zip",
        ".rar",
        ".7z",
        ".doc",
        ".docx",
        ".ppt",
        ".pptx",
        ".xls",
        ".xlsx",
    }:
        return "doc"
    return None


def _persist_resolved_media(
    *,
    content: bytes,
    media_type: str,
    resolver: str,
    reference: dict[str, Any],
    content_type: str | None = None,
) -> str:
    if not content:
        return ""
    media_root = Path(settings.MEDIA_ROOT)
    cache_dir = media_root / "resolved"
    os.makedirs(cache_dir, exist_ok=True)
    ext = _guess_extension(media_type, content_type)
    fname = cache_dir / f"{uuid.uuid4().hex}{ext}"
    try:
        with open(fname, "wb") as fh:
            fh.write(content)
    except Exception:
        logger.exception(
            "Nie udało się zapisać pliku z resolvera %s (media=%s, ref=%s)",
            resolver,
            media_type,
            reference,
        )
        return ""
    return fname.as_posix()


def _resolve_media_reference(
    *,
    resolver: str,
    reference: dict[str, Any],
    media_type: str,
    caption: str = "",
) -> str:
    resolver = (resolver or "").strip().lower()
    if not resolver or not reference:
        return ""

    def _looks_like_asset(url: str) -> bool:
        parsed = urlparse(url)
        if not parsed.scheme.startswith("http"):
            return False
        path = parsed.path or ""
        if not path:
            return False
        ext = os.path.splitext(path)[-1].lower()
        return ext in {".jpg", ".jpeg", ".png", ".gif", ".mp4", ".mov", ".webm", ".pdf", ".mkv", ".avi"}

    def _reference_fallback_url() -> str:
        for key in (
            "direct_url",
            "download_url",
            "source_url",
            "tg_post_url",
            "source_locator",
            "tweet_url",
            "permalink",
            "url",
        ):
            value = reference.get(key)
            if isinstance(value, str) and value.strip():
                return value.strip()
        return ""

    fallback_url = _reference_fallback_url()

    builtin_url = _resolve_with_builtin_resolver(resolver, reference, media_type, caption)
    if builtin_url:
        logger.info(
            "Resolved media via built-in resolver %s (ref=%s, url=%s)",
            resolver,
            reference,
            builtin_url,
        )
        return builtin_url

    base_url = os.getenv("MEDIA_RESOLVER_URL", "").strip()
    if not base_url:
        if fallback_url and _looks_like_asset(fallback_url):
            logger.info(
                "Brak MEDIA_RESOLVER_URL – używam bezpośredniego adresu %s (resolver=%s, ref=%s)",
                fallback_url,
                resolver,
                reference,
            )
            return fallback_url
        if fallback_url:
            if resolver == "telegram" and fallback_url.startswith(("https://t.me/", "http://t.me/")):
                logger.info(
                    "Brak MEDIA_RESOLVER_URL – używam adresu Telegram %s (resolver=%s, ref=%s)",
                    fallback_url,
                    resolver,
                    reference,
                )
                return fallback_url
            logger.warning(
                "Pominięto fallback URL %s – wygląda na stronę HTML. Skonfiguruj TELEGRAM_RESOLVER_* lub MEDIA_RESOLVER_URL",
                fallback_url,
            )
        logger.warning(
            "Brak MEDIA_RESOLVER_URL – nie mogę rozwiązać identyfikatora %s (%s)",
            resolver,
            reference,
        )
        return ""

    endpoint = f"{base_url.rstrip('/')}/resolve/{resolver}"
    payload = {"media_type": media_type, "caption": caption or "", **reference}
    timeout_s = float(os.getenv("MEDIA_RESOLVER_TIMEOUT", 30))

    try:
        response = httpx.post(endpoint, json=payload, timeout=timeout_s)
        response.raise_for_status()
    except httpx.HTTPStatusError as exc:
        logger.warning(
            "Resolver %s zwrócił HTTP %s dla %s", resolver, exc.response.status_code, reference
        )
        return ""
    except httpx.RequestError as exc:
        logger.warning("Błąd sieci przy resolverze %s: %s", resolver, exc)
        return ""

    content_type = (response.headers.get("content-type") or "").lower()
    if "application/json" in content_type:
        try:
            data = response.json()
        except ValueError:
            logger.warning("Resolver %s zwrócił niepoprawny JSON", resolver)
            return ""
        download_url = str(
            data.get("download_url")
            or data.get("url")
            or data.get("source_url")
            or ""
        ).strip()
        if download_url:
            logger.info(
                "Resolver %s zwrócił bezpośredni URL %s (ref=%s)",
                resolver,
                download_url,
                reference,
            )
            return download_url
        content_b64 = data.get("content_base64")
        if content_b64:
            try:
                binary = base64.b64decode(content_b64)
            except Exception:
                logger.exception("Nie udało się zdekodować treści base64 z resolvera %s", resolver)
                return ""
            persisted = _persist_resolved_media(
                content=binary,
                media_type=media_type,
                resolver=resolver,
                reference=reference,
                content_type=data.get("content_type"),
            )
            if persisted:
                logger.info(
                    "Resolver %s zwrócił treść base64 – zapisano %s (ref=%s)",
                    resolver,
                    persisted,
                    reference,
                )
            return persisted
        logger.warning("Resolver %s nie zwrócił żadnego URL ani danych", resolver)
        return ""

    binary = response.content
    if not binary:
        logger.warning("Resolver %s zwrócił pustą odpowiedź binarną", resolver)
        return ""
    persisted = _persist_resolved_media(
        content=binary,
        media_type=media_type,
        resolver=resolver,
        reference=reference,
        content_type=content_type,
    )
    if persisted:
        logger.info(
            "Resolver %s zwrócił dane binarne – zapisano %s (ref=%s)",
            resolver,
            persisted,
            reference,
        )
    return persisted


def _first_url_from(value: Any) -> str:
    url_keys = ("source_url", "download_url", "url", "image_url", "href")
    nested_keys = ("source", "asset", "file", "image", "media", "items", "data", "results", "variants")

    stack: list[Any] = [value]
    while stack:
        current = stack.pop()
        if isinstance(current, str):
            candidate = current.strip()
            if candidate:
                return candidate
            continue
        if isinstance(current, dict):
            for key in url_keys:
                raw_url = current.get(key)
                if isinstance(raw_url, str) and raw_url.strip():
                    return raw_url.strip()
            for key in nested_keys:
                nested = current.get(key)
                if nested:
                    stack.append(nested)
        elif isinstance(current, (list, tuple)):
            stack.extend(current)
    return ""


def _normalise_type(value: Any) -> str:
    mapped = str(value or "").strip().lower()
    aliases = {
        "image": "photo",
        "picture": "photo",
        "photo": "photo",
        "animation": "doc",
        "gif": "doc",
        "document": "doc",
        "file": "doc",
        "pdf": "doc",
    }
    if mapped in aliases:
        mapped = aliases[mapped]
    if mapped in {"photo", "video", "doc"}:
        return mapped
    return "photo"


def _resolve_with_builtin_resolver(
    resolver: str,
    reference: dict[str, Any],
    media_type: str,
    caption: str,
) -> str:
    resolver = (resolver or "").strip().lower()
    if resolver == "telegram":
        return _resolve_media_via_telegram(reference, media_type, caption)
    return ""


def _resolve_media_via_telegram(
    reference: dict[str, Any],
    media_type: str,
    caption: str,
) -> str:
    from apps.posts.resolvers import telegram as telegram_resolver

    tg_url = reference.get("tg_post_url") or reference.get("source_locator")
    if not tg_url:
        return ""
    logger.info("Wbudowany resolver Telegram – pobieram %s", tg_url)
    try:
        result = telegram_resolver.download_telegram_media(
            tg_url,
            media_type=media_type,
            caption=caption,
        )
    except telegram_resolver.TelegramMediaNotFound as exc:
        logger.warning("Wbudowany resolver Telegram nie znalazł mediów (%s): %s", tg_url, exc)
        return ""
    except telegram_resolver.TelegramResolverNotConfigured:
        logger.warning("Resolver Telegram nie został skonfigurowany – pomijam wbudowane pobieranie")
        return ""
    except Exception:
        logger.exception("Błąd wbudowanego resolvera telegram dla %s", tg_url)
        return ""

    if result:
        logger.info("Wbudowany resolver Telegram zakończył się sukcesem: %s", result)
        return result

    logger.warning("Wbudowany resolver Telegram nie zwrócił pliku dla %s", tg_url)
    return ""


def _parse_gpt_payload(raw: str) -> dict[str, Any] | None:
    cleaned = _strip_code_fence(raw)
    try:
        data = json.loads(cleaned)
    except json.JSONDecodeError:
        logger.warning("GPT zwrócił niepoprawny JSON: %s", raw)
        return None
    if not isinstance(data, dict):
        return None
    post_data = data.get("post")
    post_payload: dict[str, Any] = {}
    text = ""
    if isinstance(post_data, dict):
        post_payload = dict(post_data)
        text = str(post_payload.get("text", "") or "").strip()
    legacy_text = str(data.get("post_text", "") or "").strip()
    if not text and legacy_text:
        text = legacy_text
    if not text:
        return None
    post_payload["text"] = text
    media = _normalise_media_payload(data.get("media"), _default_image_prompt(text))
    payload: dict[str, Any] = {
        "post": post_payload,
        "media": media,
        "raw_response": cleaned,
    }
    return payload


def gpt_generate_text(
    system_prompt: str,
    user_prompt: str,
    *,
    log_context: dict[str, Any] | None = None,
) -> str | None:
    try:
        cli = _client()
    except RuntimeError as exc:
        logger.warning("Pomijam generowanie GPT: %s", exc)
        return None
    try:
        model = os.getenv("OPENAI_MODEL", "gpt-5")
        temperature = float(os.getenv("OPENAI_TEMPERATURE", 0.2))
        seed = _openai_seed()
        context = dict(log_context or {})

        responses_payload: dict[str, Any] = {
            "model": model,
            "temperature": temperature,
            "input": [
                {
                    "role": "system",
                    "content": [{"type": "text", "text": system_prompt}],
                },
                {
                    "role": "user",
                    "content": [{"type": "text", "text": user_prompt}],
                },
            ],
            "tools": [
                {"type": "web_search"},
                {"type": "image_generation"},
            ],
        }
        if seed is not None:
            responses_payload["seed"] = seed
<<<<<<< HEAD
=======
        if response_format is not None:
            responses_payload["response_format"] = response_format

>>>>>>> fac7a95c
        response = _call_openai_responses(cli, responses_payload, context=context)
        combined = _combine_response_text(response)
        if combined:
            return combined
        return None
    except RateLimitError as e:
        # twarde „insufficient_quota” – nie retry’ujemy, zwracamy None
        if "insufficient_quota" in str(e):
            return None
        raise
    except (APIError, APIConnectionError, APITimeoutError):
        # pozwól Celery autoretry
        raise

def gpt_new_draft(channel: Channel) -> dict[str, Any] | None:
    return gpt_generate_post_payload(channel)


def gpt_generate_post_payload(channel: Channel, article: dict[str, Any] | None = None) -> dict[str, Any] | None:
    channel_prompt = _channel_system_prompt(channel)
    recent_texts = _recent_post_texts(channel)
    avoid_texts: list[str] = []
    max_attempts = max(int(os.getenv("GPT_DUPLICATE_MAX_ATTEMPTS", 3)), 1)
    similarity_threshold = float(os.getenv("GPT_DUPLICATE_THRESHOLD", 0.9))

    for attempt in range(1, max_attempts + 1):
        system_prompt = _build_user_prompt(channel, article, avoid_texts)
        raw = gpt_generate_text(
            system_prompt,
            channel_prompt,
            log_context={
                "channel_id": channel.id,
                "attempt": attempt,
                "purpose": "draft",
            },
        )
        if raw is None:
            return None
        payload = _parse_gpt_payload(raw)
        if payload is None:
            logger.warning(
                "GPT draft response (channel=%s attempt=%s) nie zawiera poprawnego JSON",
                channel.id,
                attempt,
            )
            return None
        logger.info(
            "GPT draft response (channel=%s attempt=%s): %s",
            channel.id,
            attempt,
            json.dumps(payload, ensure_ascii=False),
        )

        text = ""
        post_data = payload.get("post")
        if isinstance(post_data, dict):
            text = str(post_data.get("text") or "").strip()
        if not text:
            return payload

        scores = _score_similar_texts(text, recent_texts)
        best_score = scores[0][0] if scores else 0.0
        if best_score < similarity_threshold or attempt >= max_attempts:
            return payload

        duplicates = [original for score, original in scores if score >= similarity_threshold]
        logger.info(
            "GPT draft detected high similarity %.3f with %s entries for channel %s",
            best_score,
            len(duplicates),
            channel.id,
        )
        avoid_candidates = duplicates[:3] + [text]
        avoid_texts = _merge_avoid_texts(avoid_texts, avoid_candidates)

    return payload

def gpt_rewrite_text(channel: Channel, text: str, editor_prompt: str) -> str:
    channel_prompt = _channel_system_prompt(channel)
    system_prompt = (
        "Przepisz poniższy tekst zgodnie z zasadami i wytycznymi edytora. "
        "Zachowaj charakter kanału, wymagania dotyczące długości, emoji oraz stopki opisane w poleceniach kanału."

    )
    rewritten = gpt_generate_text(
        system_prompt,
        channel_prompt,
        log_context={
            "channel_id": channel.id,
            "purpose": "rewrite",
        },
    )
    return rewritten or text


def _current_metadata(post: Post) -> dict[str, Any]:
    metadata = getattr(post, "source_metadata", {})
    if isinstance(metadata, dict):
        return dict(metadata)
    return {}


def _rewrite_section(metadata: dict[str, Any]) -> dict[str, Any]:
    rewrite = metadata.get("rewrite")
    if isinstance(rewrite, dict):
        return dict(rewrite)
    return {}


def _format_timestamp(value: datetime | None) -> tuple[str, str]:
    if value is None:
        return "", ""
    local = timezone.localtime(value)
    return value.isoformat(), date_format(local, "d.m.Y H:i")


def _text_checksum(text: str) -> str:
    return hashlib.sha256((text or "").encode("utf-8")).hexdigest()


def mark_rewrite_requested(post: Post, *, prompt: str = "", auto_save: bool = True) -> dict[str, Any]:
    """Zapisz w metadanych, że dla posta zlecono korektę GPT."""

    metadata = _current_metadata(post)
    rewrite = _rewrite_section(metadata)

    requested_at = timezone.now()
    requested_iso, requested_display = _format_timestamp(requested_at)

    rewrite.update(
        {
            "status": "pending",
            "prompt": prompt,
            "requested_at": requested_iso,
            "requested_display": requested_display,
            "completed_at": "",
            "completed_display": "",
            "text_checksum": _text_checksum(post.text or ""),
        }
    )

    metadata["rewrite"] = rewrite
    post.source_metadata = metadata
    if auto_save:
        post.save(update_fields=["source_metadata"])
    return rewrite


def mark_rewrite_completed(post: Post, *, auto_save: bool = True) -> dict[str, Any]:
    """Zapisz w metadanych moment zakończenia korekty GPT."""

    metadata = _current_metadata(post)
    rewrite = _rewrite_section(metadata)

    completed_at = timezone.now()
    completed_iso, completed_display = _format_timestamp(completed_at)

    rewrite.update(
        {
            "status": "completed",
            "completed_at": completed_iso,
            "completed_display": completed_display,
            "text_checksum": _text_checksum(post.text or ""),
        }
    )

    metadata["rewrite"] = rewrite
    post.source_metadata = metadata
    if auto_save:
        post.save(update_fields=["source_metadata"])
    return rewrite


def _media_expiry_deadline():
    return timezone.now() + timedelta(days=int(os.getenv("MEDIA_CACHE_TTL_DAYS", 7)))


def _attach_additional_telegram_album_media(
    *,
    post: Post,
    resolver: str,
    base_reference: dict[str, Any],
    media_type: str,
    caption: str,
    posted_at: str,
    has_spoiler: bool,
    next_order: int,
    extras: List[Dict[str, str]],
) -> tuple[int, list[dict[str, Any]]]:
    snapshots: list[dict[str, Any]] = []
    for extra in extras:
        extra_url = str(extra.get("uri") or extra.get("url") or "").strip()
        if not extra_url:
            continue
        extra_type = str(extra.get("type") or media_type or "").strip().lower() or media_type or "photo"
        extra_reference = dict(base_reference)
        extra_reference.pop("cache_path", None)
        extra_reference["resolved_url"] = extra_url
        extra_reference["auto_album"] = True
        extra_snapshot: dict[str, Any] = {
            "type": extra_type,
            "resolver": resolver,
            "caption": caption,
            "posted_at": posted_at,
            "source": extra_url,
            "reference": dict(extra_reference),
            "status": "pending",
            "auto_album": True,
        }
        pm_extra = PostMedia.objects.create(
            post=post,
            type=extra_type,
            source_url=extra_url,
            resolver=resolver,
            reference_data=extra_reference,
            order=next_order,
            has_spoiler=has_spoiler,
        )
        next_order += 1
        try:
            cache_path = cache_media(pm_extra)
        except Exception:
            logger.exception(
                "Nie udało się pobrać dodatkowego medium Telegram %s (post %s)",
                extra_url,
                post.id,
            )
            pm_extra.delete()
            extra_snapshot["status"] = "error"
            extra_snapshot["error"] = "cache_failure"
            snapshots.append(extra_snapshot)
            continue
        if not cache_path:
            logger.info(
                "Pomijam dodatkowe medium %s dla posta %s – brak cache po pobraniu (%s)",
                pm_extra.id,
                post.id,
                extra_url,
            )
            pm_extra.delete()
            extra_snapshot["status"] = "skipped"
            extra_snapshot["error"] = "empty_cache"
            snapshots.append(extra_snapshot)
            continue
        extra_reference["cache_path"] = cache_path
        extra_snapshot["status"] = "cached"
        extra_snapshot["reference"] = dict(extra_reference)
        snapshots.append(extra_snapshot)
    return next_order, snapshots


def attach_media_from_payload(post: Post, media_payload: list[dict[str, Any]]):
    post.media.all().delete()
    telegram_counts: dict[str, int] = {}
    for item in media_payload:
        if not isinstance(item, dict):
            continue
        reference = item.get("reference")
        if not isinstance(reference, dict):
            continue
        tg_url = str(reference.get("tg_post_url") or "").strip()
        if tg_url:
            telegram_counts[tg_url] = telegram_counts.get(tg_url, 0) + 1

    processed_albums: set[str] = set()
    source_entries: list[dict[str, Any]] = []
    next_order = 0
    for item in media_payload:
        if not isinstance(item, dict):
            continue
        media_type = str(item.get("type", "photo") or "photo").strip().lower()
        if media_type == "image":
            media_type = "photo"
        if media_type not in {"photo", "video", "doc"}:
            snapshot = _media_source_snapshot(item)
            snapshot.update({"status": "skipped", "error": "unsupported_type"})
            source_entries.append(snapshot)
            continue

        snapshot = _media_source_snapshot(item)
        resolver_name = snapshot.get("resolver", "")
        reference_data = dict(snapshot.get("reference") or {})
        original_source = snapshot.get("source", "")
        caption = snapshot.get("caption", "")
        posted_at = snapshot.get("posted_at", "")
        source_url = str(item.get("source_url") or item.get("url") or "").strip()

        if source_url:
            reference_data.setdefault("original_url", source_url)
        elif original_source:
            reference_data.setdefault("original_url", original_source)

        source_entry = {
            "type": media_type,
            "resolver": resolver_name,
            "caption": caption,
            "posted_at": posted_at,
            "source": source_url or original_source,
            "reference": dict(reference_data),
            "status": "pending",
        }

        if not source_url:
            if resolver_name and reference_data:
                logger.info(
                    "Resolving media via %s for post %s (ref=%s)",
                    resolver_name or "unknown",
                    post.id,
                    reference_data,
                )
                resolve_input = dict(reference_data)
                source_url = _resolve_media_reference(
                    resolver=resolver_name,
                    reference=resolve_input,
                    media_type=media_type,
                    caption=caption,
                )
                if source_url:
                    logger.info(
                        "Resolved media for post %s via %s (url=%s)",
                        post.id,
                        resolver_name or "unknown",
                        source_url,
                    )
            if not source_url:
                logger.warning(
                    "Nie udało się pobrać medium typu %s dla posta %s (resolver=%s, reference=%s)",
                    media_type,
                    post.id,
                    resolver_name or "brak",
                    reference_data,
                )
                source_entry["status"] = "unresolved"
                source_entry["error"] = "missing_source"
                source_entries.append(source_entry)
                continue

        reference_data.setdefault("resolved_url", source_url)
        if posted_at and "posted_at" not in reference_data:
            reference_data["posted_at"] = posted_at
        if caption and "caption" not in reference_data:
            reference_data["caption"] = caption

        has_spoiler = item.get("has_spoiler")
        if has_spoiler is None and media_type == "photo":
            has_spoiler = bool(getattr(post.channel, "auto_blur_default", False))
        else:
            has_spoiler = bool(has_spoiler)

        pm = PostMedia.objects.create(
            post=post,
            type=media_type,
            source_url=source_url,
            resolver=resolver_name,
            reference_data=reference_data,
            order=next_order,
            has_spoiler=has_spoiler,
        )
        next_order += 1
        try:
            cache_path = cache_media(pm)
        except Exception:
            logger.exception("Nie udało się pobrać medium %s dla posta %s", pm.id, post.id)
            pm.delete()
            source_entry["status"] = "error"
            source_entry["error"] = "cache_failure"
            source_entries.append(source_entry)
            continue
        extra_snapshots: list[dict[str, Any]] = []
        if not cache_path:
            logger.info(
                "Pomijam medium %s dla posta %s – brak cache po pobraniu (%s)",
                pm.id,
                post.id,
                source_url,
            )
            pm.delete()
            source_entry["status"] = "skipped"
            source_entry["error"] = "empty_cache"
        else:
            logger.info(
                "Media download completed for post %s (media_id=%s, path=%s)",
                post.id,
                pm.id,
                cache_path,
            )
            reference_data.setdefault("cache_path", cache_path)
            source_entry["status"] = "cached"
            source_entry["reference"] = reference_data
            source_entry["source"] = source_url
            if resolver_name == "telegram":
                tg_url = str(reference_data.get("tg_post_url") or "").strip()
                if tg_url and telegram_counts.get(tg_url, 0) == 1 and tg_url not in processed_albums:
                    processed_albums.add(tg_url)
                    try:
                        from apps.posts.resolvers import telegram as telegram_resolver
                    except ImportError:
                        telegram_resolver = None  # pragma: no cover - import failure
                    if telegram_resolver is not None:
                        extras = telegram_resolver.consume_cached_album(tg_url)
                        if extras:
                            next_order, extra_snapshots = _attach_additional_telegram_album_media(
                                post=post,
                                resolver=resolver_name,
                                base_reference=reference_data,
                                media_type=media_type,
                                caption=caption,
                                posted_at=posted_at,
                                has_spoiler=has_spoiler,
                                next_order=next_order,
                                extras=extras,
                            )
        source_entries.append(source_entry)
        if extra_snapshots:
            source_entries.extend(extra_snapshots)

    post.source_metadata = {"media": source_entries}
    post.save(update_fields=["source_metadata"])


def create_post_from_payload(channel: Channel, payload: dict[str, Any]) -> Post:
    post_data = payload.get("post") or {}
    text = str(post_data.get("text") or payload.get("post_text", "") or "").strip()
    if not text:
        raise ValueError("Brak treści posta w odpowiedzi GPT")
    raw_payload = payload.get("raw_response")
    if raw_payload is None:
        raw_payload = json.dumps(payload, ensure_ascii=False)
    media_items = payload.get("media") or []
    source_meta_entries: list[dict[str, Any]] = []
    if isinstance(media_items, list):
        for raw_item in media_items:
            if isinstance(raw_item, dict):
                source_meta_entries.append(_media_source_snapshot(raw_item))
    post = Post.objects.create(
        channel=channel,
        text=text,
        status="DRAFT",
        origin="gpt",
        generated_prompt=raw_payload,
        source_metadata={"media": source_meta_entries} if source_meta_entries else {},
    )
    if isinstance(media_items, list):
        attach_media_from_payload(post, media_items)
    return post


def compute_dupe(post: Post) -> float:
    texts = Post.objects.filter(status="PUBLISHED").order_by("-id").values_list("text", flat=True)[:300]
    if not texts:
        return 0.0
    return max(fuzz.token_set_ratio(post.text, t) / 100.0 for t in texts)

def next_auto_slot(channel: Channel, dt=None):
    tz_waw = tz.gettz("Europe/Warsaw")
    now = timezone.now().astimezone(tz_waw) if dt is None else dt.astimezone(tz_waw)
    step = max(channel.slot_step_min, 1)
    start = now.replace(hour=channel.slot_start_hour, minute=0, second=0, microsecond=0)
    end = now.replace(hour=channel.slot_end_hour, minute=channel.slot_end_minute, second=0, microsecond=0)

    minute_block = (now.minute // step) * step
    candidate = now.replace(minute=minute_block, second=0, microsecond=0)
    if candidate <= now:
        candidate += timezone.timedelta(minutes=step)

    if candidate < start:
        candidate = start
    if candidate > end:
        start += timezone.timedelta(days=1)
        end += timezone.timedelta(days=1)
        candidate = start

    used_slots = {
        timezone.localtime(dt, tz_waw)
        for dt in channel.posts.filter(
            status__in=[Post.Status.APPROVED, Post.Status.SCHEDULED],
            scheduled_at__isnull=False
        ).values_list("scheduled_at", flat=True)
    }
    safety_counter = 0
    while candidate in used_slots:
        candidate += timezone.timedelta(minutes=step)
        safety_counter += 1
        if candidate > end or safety_counter > (24 * 60 // step) + 1:
            start += timezone.timedelta(days=1)
            end += timezone.timedelta(days=1)
            candidate = start
            safety_counter = 0
    return candidate

def assign_auto_slot(post: Post):
    if post.schedule_mode == "MANUAL":
        return
    post.scheduled_at = next_auto_slot(post.channel)
    post.dupe_score = compute_dupe(post)
    post.status = Post.Status.SCHEDULED
    post.save()


def approve_post(post: Post, user=None):
    """Mark a draft as approved and assign the next automatic publication slot."""

    post.status = Post.Status.APPROVED
    post.schedule_mode = "AUTO"
    if user and getattr(user, "is_authenticated", False):
        post.approved_by = user
    post.scheduled_at = next_auto_slot(post.channel)
    post.dupe_score = compute_dupe(post)
    if post.expires_at:
        post.expires_at = None
    post.save()
    return post

def purge_cache():
    for pm in PostMedia.objects.filter(expires_at__lt=timezone.now()):
        try:
            if pm.cache_path and os.path.exists(pm.cache_path):
                os.remove(pm.cache_path)
        finally:
            pm.cache_path = ""
            pm.save()

def cache_media(pm: PostMedia):
    if pm.cache_path and os.path.exists(pm.cache_path):
        return pm.cache_path
    url = (pm.source_url or "").strip()
    if not url:
        return ""
    media_root = Path(settings.MEDIA_ROOT)
    cache_dir = media_root / "cache"
    os.makedirs(cache_dir, exist_ok=True)

    parsed = urlparse(url)
    path = parsed.path or ""
    ext = os.path.splitext(path)[-1].lower()
    content: bytes | None = None
    detected_type: str | None = None
    content_type: str | None = None
    original_type = pm.type

    if parsed.scheme in ("http", "https"):
        timeout_s = float(os.getenv("MEDIA_DOWNLOAD_TIMEOUT", 30))
        try:
            response = httpx.get(url, timeout=timeout_s, follow_redirects=True)
            response.raise_for_status()
        except httpx.HTTPStatusError as exc:
            logger.warning(
                "HTTP %s przy pobieraniu %s dla media %s",
                exc.response.status_code,
                url,
                pm.id,
            )
            return pm.cache_path or ""
        except httpx.RequestError as exc:
            logger.warning(
                "Błąd sieci przy pobieraniu %s dla media %s: %s",
                url,
                pm.id,
                exc,
            )
            return pm.cache_path or ""

        content = response.content
        if not content:
            logger.warning("Pusty plik zwrócony z %s dla media %s", url, pm.id)
            return pm.cache_path or ""

        content_type = response.headers.get("content-type") or ""
        if not ext:
            guessed = mimetypes.guess_extension(content_type.split(";")[0].strip())
            if guessed:
                ext = guessed
        if not ext:
            ext = ".bin"
        detected_type = _detect_media_type(ext, content_type)
    else:
        if parsed.scheme == "file":
            src = unquote(path)
        else:
            src = url
        if not os.path.isabs(src):
            candidate = (media_root / src).resolve()
            if candidate.exists():
                src = candidate.as_posix()
        if not os.path.exists(src):
            return pm.cache_path or ""
        try:
            with open(src, "rb") as fh:
                content = fh.read()
        except Exception:
            logger.exception("Nie udało się odczytać pliku %s dla media %s", src, pm.id)
            return pm.cache_path or ""
        if not ext:
            ext = os.path.splitext(src)[-1] or ".bin"
        if not content_type:
            content_type = mimetypes.guess_type(src)[0]
        detected_type = detected_type or _detect_media_type(ext, content_type)

    fname = cache_dir / f"{pm.id}{ext}"
    try:
        with open(fname, "wb") as fh:
            fh.write(content)
    except Exception:
        logger.exception("Nie udało się zapisać pliku cache %s dla media %s", fname, pm.id)
        return pm.cache_path or ""

    pm.cache_path = fname.as_posix()
    pm.expires_at = timezone.now() + timedelta(days=int(os.getenv("MEDIA_CACHE_TTL_DAYS", 7)))
    update_fields = ["cache_path", "expires_at"]

    detected_type = detected_type or _detect_media_type(ext, content_type)
    if detected_type and detected_type != original_type:
        pm.type = detected_type
        if "type" not in update_fields:
            update_fields.append("type")
        ref_data = dict(pm.reference_data or {})
        if ref_data.get("detected_type") != detected_type:
            ref_data["detected_type"] = detected_type
            pm.reference_data = ref_data
            if "reference_data" not in update_fields:
                update_fields.append("reference_data")

    pm.save(update_fields=update_fields)
    return pm.cache_path<|MERGE_RESOLUTION|>--- conflicted
+++ resolved
@@ -1101,12 +1101,9 @@
         }
         if seed is not None:
             responses_payload["seed"] = seed
-<<<<<<< HEAD
-=======
         if response_format is not None:
             responses_payload["response_format"] = response_format
 
->>>>>>> fac7a95c
         response = _call_openai_responses(cli, responses_payload, context=context)
         combined = _combine_response_text(response)
         if combined:
