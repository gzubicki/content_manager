import base64
import hashlib
import json
import logging
import mimetypes
import os
import textwrap
import uuid
from pathlib import Path
from urllib.parse import urlparse, unquote

from openai import (
    OpenAI,
    RateLimitError,
    APIError,
    APIConnectionError,
    APITimeoutError,
    BadRequestError,
)

from datetime import datetime, timedelta
from django.utils import timezone
from django.utils.formats import date_format
from django.conf import settings
from telegram import Bot
from rapidfuzz import fuzz
from .models import Channel, Post, PostMedia
from dateutil import tz
from typing import Any, Dict, List, Optional, Iterable
from collections.abc import Mapping


logger = logging.getLogger(__name__)


def _serialisable_payload(value: Any) -> Any:
    if isinstance(value, dict):
        return {k: _serialisable_payload(v) for k, v in value.items() if v is not None}
    if isinstance(value, list):
        return [_serialisable_payload(item) for item in value]
    return value


def _log_openai_request(kind: str, payload: dict[str, Any], *, context: dict[str, Any] | None = None) -> None:
    entry: dict[str, Any] = {"kind": kind, "payload": _serialisable_payload(payload)}
    if context:
        entry["context"] = _serialisable_payload(context)
    try:
        logger.info("GPT request payload: %s", json.dumps(entry, ensure_ascii=False))
    except Exception:
        logger.exception("Nie udało się zserializować payloadu GPT: %s", entry)


def _bot_for(channel: Channel):
    token = (channel.bot_token or "").strip()
    if not token:
        return None
    return Bot(token=token)

_oai: OpenAI | None = None
_OPENAI_SEED: Optional[int] = None

_SUPPORTED_MEDIA_TYPES = {"photo", "video", "doc"}
_IDENTIFIER_KEYS = (
    "tweet_id",
    "tg_post_url",
    "message_id",
    "chat_id",
    "video_id",
    "record_id",
    "media_id",
    "post_id",
    "story_id",
    "permalink",
    "source_locator",
)
_PLACEHOLDER_IDENTIFIER_VALUES = {
    "tg_post_url",
    "tweet_id",
    "message_id",
    "chat_id",
    "video_id",
    "record_id",
    "media_id",
    "post_id",
    "story_id",
    "permalink",
    "external_id",
    "source_locator",
}
_IDENTIFIER_KEY_ALIASES = {
    "identyfikator": "identifier",
    "identyfikator źródła": "source_locator",
    "identyfikator zrodla": "source_locator",
    "source identifier": "source_locator",
    "source id": "source_locator",
    "id źródła": "source_locator",
    "id zrodla": "source_locator",
    "source locator": "source_locator",
}

_REQUIRED_OPENAI_TOOL = "web_search"
_OPTIONAL_OPENAI_TOOLS = {"image_generation"}


def _client():
    global _oai
    if _oai is None:
        key = os.getenv("OPENAI_API_KEY", "")
        if not key:
            raise RuntimeError("Brak OPENAI_API_KEY – drafty wymagają GPT.")
        timeout_default = 60.0
        try:
            timeout_s = float(os.getenv("OPENAI_TIMEOUT", timeout_default))
        except (TypeError, ValueError):
            logger.warning("OPENAI_TIMEOUT musi być liczbą – używam wartości domyślnej %.1f", timeout_default)
            timeout_s = timeout_default

        try:
            max_retries_raw = os.getenv("OPENAI_MAX_RETRIES", "0")
            max_retries = int(str(max_retries_raw).strip() or 0)
        except ValueError:
            logger.warning("OPENAI_MAX_RETRIES musi być liczbą całkowitą – ustawiam 0")
            max_retries = 0
        if max_retries < 0:
            logger.warning("OPENAI_MAX_RETRIES nie może być ujemne – ustawiam 0")
            max_retries = 0

        if timeout_s <= 0:
            logger.warning("OPENAI_TIMEOUT musi być dodatnie – używam wartości domyślnej %.1f", timeout_default)
            timeout_s = timeout_default

        client_kwargs: dict[str, Any] = {
            "timeout": timeout_s,
            "max_retries": max_retries,
        }

        base_url = os.getenv("OPENAI_BASE_URL", "").strip()
        if base_url:
            client_kwargs["base_url"] = base_url

        organization = os.getenv("OPENAI_ORG", "").strip() or os.getenv("OPENAI_ORGANIZATION", "").strip()
        if organization:
            client_kwargs["organization"] = organization

        project = os.getenv("OPENAI_PROJECT", "").strip()
        if project:
            client_kwargs["project"] = project

        _oai = OpenAI(**client_kwargs)
    return _oai


def _ensure_internet_tools(payload: dict[str, Any]) -> dict[str, Any]:
    enriched = dict(payload)
<<<<<<< HEAD

    raw_tools = enriched.get("tools") or []
    tools: list[dict[str, Any]] = []
    has_required_tool = False
    for tool in raw_tools:
        if isinstance(tool, Mapping):
            tool_dict = dict(tool)
            if tool_dict.get("type") == _REQUIRED_OPENAI_TOOL:
                has_required_tool = True
            tools.append(tool_dict)
        else:
            tools.append(tool)
=======
    tools: list[dict[str, Any]] = [dict(tool) for tool in enriched.get("tools", []) or []]
    has_required_tool = any(tool.get("type") == _REQUIRED_OPENAI_TOOL for tool in tools)
>>>>>>> fac7a95c
    if not has_required_tool:
        tools.insert(0, {"type": _REQUIRED_OPENAI_TOOL})
    enriched["tools"] = tools

<<<<<<< HEAD
    tool_choice = enriched.get("tool_choice")
    if not (isinstance(tool_choice, Mapping) and tool_choice.get("type") == _REQUIRED_OPENAI_TOOL):
        enriched["tool_choice"] = {"type": _REQUIRED_OPENAI_TOOL}
=======
    tool_choice = enriched.get("tool_choice") or {}
    if tool_choice.get("type") != "tool" or tool_choice.get("name") != _REQUIRED_OPENAI_TOOL:
        enriched["tool_choice"] = {"type": "tool", "name": _REQUIRED_OPENAI_TOOL}
>>>>>>> fac7a95c
    return enriched


def _responses_payload_variants(payload: dict[str, Any]) -> list[dict[str, Any]]:
    primary = _ensure_internet_tools(payload)
    variants: list[dict[str, Any]] = [primary]

    tools = primary.get("tools", [])
    fallback_tools = [tool for tool in tools if tool.get("type") not in _OPTIONAL_OPENAI_TOOLS]
    if fallback_tools and len(fallback_tools) != len(tools):
        fallback_payload = dict(primary)
        fallback_payload["tools"] = fallback_tools
        variants.append(fallback_payload)
    return variants


def _call_openai_responses(client: OpenAI, payload: dict[str, Any], *, context: dict[str, Any] | None = None):
    variants = _responses_payload_variants(payload)
    last_error: BadRequestError | None = None
    for attempt, attempt_payload in enumerate(variants, start=1):
        attempt_context = dict(context or {})
        attempt_context.setdefault("internet_enforced", True)
        attempt_context["internet_attempt"] = attempt
        _log_openai_request("responses.create", attempt_payload, context=attempt_context)
        try:
            return client.responses.create(**attempt_payload)
        except BadRequestError as exc:
            last_error = exc
            message = str(exc)
            if _REQUIRED_OPENAI_TOOL in message:
                logger.error(
                    "Model %s nie wspiera narzędzia %s – wybierz model z dostępem do internetu.",
                    attempt_payload.get("model"),
                    _REQUIRED_OPENAI_TOOL,
                )
                raise
            if attempt < len(variants):
                logger.warning(
                    "Model %s odrzucił dodatkowe narzędzia (%s) – próbuję ponownie z minimalnym zestawem.",
                    attempt_payload.get("model"),
                    message,
                )
            else:
                raise
    if last_error is not None:
        raise last_error
    raise RuntimeError("Brak wariantów zapytania do OpenAI.")


def _combine_response_text(response: Any) -> str:
    text_chunks: list[str] = []
    output_items = getattr(response, "output", None) or []
    for item in output_items:
        content = getattr(item, "content", None) or []
        for part in content:
            text = getattr(part, "text", None)
            if text:
                text_chunks.append(text)
    if not text_chunks:
        fallback_text = getattr(response, "output_text", None)
        if isinstance(fallback_text, str) and fallback_text.strip():
            text_chunks.append(fallback_text.strip())
    return "\n".join(chunk.strip() for chunk in text_chunks if chunk).strip()


def _openai_seed() -> Optional[int]:
    global _OPENAI_SEED
    if _OPENAI_SEED is not None:
        return _OPENAI_SEED
    raw = os.getenv("OPENAI_SEED", "").strip()
    if not raw:
        _OPENAI_SEED = None
        return None
    try:
        _OPENAI_SEED = int(raw)
    except ValueError:
        logger.warning("OPENAI_SEED musi być liczbą całkowitą – pomijam wartość %r", raw)
        _OPENAI_SEED = None
    return _OPENAI_SEED

def _channel_constraints_prompt(channel: Channel) -> str:
    rules: list[str] = []
    language = (channel.language or "").strip()
    if language:
        rules.append(f"Piszesz w języku: {language}.")

    if getattr(channel, "max_chars", None):
        rules.append(f"Limit długości tekstu: maksymalnie {channel.max_chars} znaków.")

    emoji_min = getattr(channel, "emoji_min", None)
    emoji_max = getattr(channel, "emoji_max", None)
    if emoji_min or emoji_max:
        low = emoji_min or 0
        high = emoji_max or 0
        rules.append(f"Liczba emoji w treści:od {low}, do {high}.")

    footer = (channel.footer_text or "").strip()
    if footer:
        rules.append("Stopka kanału:")
        rules.append(footer)

    if getattr(channel, "no_links_in_text", False):
        rules.append("Nie dodawaj linków w treści.")

    return "\n".join(rule for rule in rules if rule)


def _channel_system_prompt(channel: Channel) -> str:
    base = (channel.style_prompt or "").strip()
    rules = _channel_constraints_prompt(channel).strip()
    if rules:
        return f"{base}\n\nWytyczne kanału:\n{rules}"
    return base


def _article_context(article: dict[str, Any] | None) -> str:
    if not isinstance(article, dict) or not article:
        return ""

    bits: list[str] = []

    post_data = article.get("post")
    if isinstance(post_data, dict):
        raw_text = str(post_data.get("text", "") or "").strip()
        if raw_text:
            bits.append("Treść źródłowa:")
            bits.append(raw_text)

        headline = str(post_data.get("title", "") or "").strip()
        if headline:
            bits.insert(0, f"Tytuł: {headline}")

        summary = str(post_data.get("summary", "") or "").strip()
        if summary:
            bits.append("Streszczenie:")
            bits.append(summary)

    media_data = article.get("media")
    if isinstance(media_data, list) and media_data:
        bits.append("Media źródłowe:")
        for idx, item in enumerate(media_data, 1):
            if not isinstance(item, dict):
                continue
            media_type = str(item.get("type", "") or "").strip()
            url = str(item.get("source_url") or item.get("url") or "").strip()
            caption = str(item.get("caption") or item.get("title") or "").strip()
            label = f"{idx}. {media_type or 'media'}"
            if caption and url:
                bits.append(f"{label}: {caption} – {url}")
            elif url:
                bits.append(f"{label}: {url}")
            elif caption:
                bits.append(f"{label}: {caption}")

    if bits:
        return "\n".join(bits)

    # Fallback to legacy keys for backwards compatibility
    fallback_mappings = (
        ("title", "Tytuł"),
        ("summary", "Podsumowanie"),
        ("lead", "Lead"),
        ("image_url", "Preferowane zdjęcie"),
        ("url", "Źródło"),
    )
    legacy_bits: list[str] = []
    for key, label in fallback_mappings:
        value = str(article.get(key, "") or "").strip()
        if value:
            legacy_bits.append(f"{label}: {value}")
    return "\n".join(legacy_bits)


def _shorten_for_prompt(value: str, *, width: int = 200) -> str:
    collapsed = " ".join((value or "").split())
    if not collapsed:
        return ""
    return textwrap.shorten(collapsed, width=width, placeholder="…")


def _recent_post_texts(channel: Channel, *, limit: int = 40) -> list[str]:
    statuses = [
        Post.Status.DRAFT,
        Post.Status.APPROVED,
        Post.Status.SCHEDULED,
        Post.Status.PUBLISHED,
    ]
    queryset = (
        channel.posts.filter(status__in=statuses)
        .order_by("-id")
        .values_list("text", flat=True)[:limit]
    )
    return [" ".join((text or "").split()) for text in queryset if text]


def _score_similar_texts(candidate: str, existing: 
                         
                         
                         
                         
                         
                         [str]) -> list[tuple[float, str]]:
    candidate_clean = " ".join((candidate or "").split())
    if not candidate_clean:
        return []
    scored: list[tuple[float, str]] = []
    for original in existing:
        if not original:
            continue
        score = fuzz.token_set_ratio(candidate_clean, original) / 100.0
        scored.append((score, original))
    scored.sort(key=lambda item: item[0], reverse=True)
    return scored


def _merge_avoid_texts(existing: list[str], new_items: Iterable[str], *, limit: int = 5) -> list[str]:
    seen: set[str] = set()
    merged: list[str] = []
    for source in list(existing) + list(new_items):
        cleaned = " ".join((source or "").split())
        if not cleaned:
            continue
        if cleaned in seen:
            continue
        seen.add(cleaned)
        merged.append(source)
        if len(merged) >= limit:
            break
    return merged


def _build_user_prompt(
    channel: Channel,
    article: dict[str, Any] | None,
    avoid_texts: list[str] | None = None,
) -> str:
    instructions = [
        "Zwróć dokładnie jeden obiekt JSON zawierający pola:",
        "- post: obiekt z polem text zawierającym gotową treść posta zgodną z zasadami kanału;",
        "- source: zródła na których oparłeś artykuł, powienien tu być dokładny link wpisu/artykułu;",
        "- media: lista 0-5 obiektów opisujących multimedia do posta.",
        (
            "Każdy obiekt media powinien zawierać resolver "
            "(np. twitter/telegram/instagram/rss) oraz reference – obiekt z prawdziwymi"
            " identyfikatorami źródła (np. {\"tg_post_url\": \"https://t.me/...\"," 
            " \"posted_at\": \"2024-06-09T10:32:00Z\"})."
        ),
        (
            "Treść posta oraz wszystkie media muszą opisywać to samo wydarzenie lub wpis."
            " Jeśli nie masz dopasowanego medium, zwróć pustą listę media."
        ),
        "Pole identyfikator (jeśli użyte) ma zawierać rzeczywistą wartość identyfikatora, a nie nazwę pola ani placeholder.",
        (
            "Jeżeli brak dedykowanych kluczy platformy, ustaw reference.source_locator na"
            " kanoniczny adres strony źródłowej (np. permalink posta lub artykułu),"
            " zamiast podawać bezpośredni link do pliku multimedialnego."
        ),
       
        "Używaj wyłącznie angielskich nazw pól w formacie snake_case (ASCII, bez spacji i znaków diakrytycznych).",
        (
            "Jeśli media pochodzą z artykułu lub innego źródła, dołącz dostępne metadane"
            " (caption, posted_at, author)."
        ),
        "Pole has_spoiler (true/false) jest opcjonalne i dotyczy wyłącznie zdjęć wymagających ukrycia.",
    ]

    if channel.max_chars:
        instructions.append(
            "Długość odpowiedzi musi mieścić się w limicie znaków opisanym w poleceniach kanału."
        )

    article_context = _article_context(article)
    if article_context:
        instructions.append("Korzystaj z poniższych danych artykułu:")
        instructions.append(article_context)

    avoid = avoid_texts or []
    if avoid:
        instructions.append(
            "Unikaj powtarzania poniższych tekstów (to niedawne wpisy kanału lub poprzednie szkice, zmień fakty i sformułowania):"
        )
        for idx, text in enumerate(avoid, 1):
            snippet = _shorten_for_prompt(text, width=220)
            if snippet:
                instructions.append(f"{idx}. {snippet}")

    return "\n".join(instructions)


def _strip_code_fence(raw: str) -> str:
    cleaned = raw.strip()
    if cleaned.startswith("```"):
        lines = [line for line in cleaned.splitlines() if not line.startswith("```")]
        return "\n".join(lines).strip()
    return cleaned


def _default_image_prompt(post_text: str) -> str:
    snippet = textwrap.shorten(" ".join(post_text.split()), width=220, placeholder="…")
    return (
        "Fotorealistyczne zdjęcie ilustrujące temat wpisu: "
        f"{snippet}. Reporterskie ujęcie, realistyczne kolory, brak napisów."
    )


def _guess_media_type_from_url(url: str, fallback: str) -> str:
    try:
        parsed = urlparse(url)
        path = parsed.path or ""
        ext = Path(path).suffix.lower()
    except Exception:
        ext = ""
    if ext in IMAGE_EXTENSIONS:
        return "photo"
    if ext in VIDEO_EXTENSIONS:
        return "video"
    if ext in DOC_EXTENSIONS:
        return "doc"
    return fallback


def _normalise_media_payload(media: Any, fallback_prompt: str) -> list[dict[str, Any]]:
    items = media or []
    if isinstance(items, (dict, str)):
        items = [items]

    normalised: list[dict[str, Any]] = []

    for raw in items:
        logger.debug("Processing media entry %s", raw)
        entry = raw if isinstance(raw, dict) else {"url": raw}
        if not isinstance(entry, dict):
            continue

        normalised_entry: dict[str, Any] = {}
        for key, value in entry.items():
            key_str = str(key).strip()
            alias = _IDENTIFIER_KEY_ALIASES.get(key_str.lower(), key_str)
            normalised_entry[alias] = value
        entry = normalised_entry

        media_type = _normalise_type(entry.get("type"))
        if media_type not in _SUPPORTED_MEDIA_TYPES:
            continue

        has_spoiler_value = entry.get("has_spoiler", entry.get("spoiler"))
        has_spoiler = bool(has_spoiler_value) if has_spoiler_value is not None else False
        caption = str(entry.get("caption") or entry.get("title") or "").strip()
        source_label = str(entry.get("source") or "").strip()
        resolver = str(
            entry.get("resolver")
            or entry.get("provider")
            or entry.get("source_type")
            or entry.get("source_name")
            or ""
        ).strip().lower()

        url_candidate = _first_url_from(entry)
        source_url = url_candidate.strip()

        reference: dict[str, str] = {}
        existing_reference = entry.get("reference") if isinstance(entry.get("reference"), dict) else {}
        for key, value in existing_reference.items():
            if value is None:
                continue
            reference[str(key)] = str(value).strip()

        for key in _IDENTIFIER_KEYS:
            value = entry.get(key)
            if value is None:
                continue
            val = str(value).strip()
            if val:
                reference[key] = val

        identifier = (
            entry.get("identifier")
            or entry.get("source_locator")
            or entry.get("identyfikator")
            or entry.get("id")
        )
        if isinstance(identifier, dict):
            name = str(
                identifier.get("name")
                or identifier.get("nazwa")
                or identifier.get("key")
                or identifier.get("type")
                or ""
            ).strip()
            value = str(
                identifier.get("value")
                or identifier.get("wartosc")
                or identifier.get("id")
                or identifier.get("identifier")
                or ""
            ).strip()
            if name and value:
                reference.setdefault(name, value)
            else:
                for key, value in identifier.items():
                    val = str(value or "").strip()
                    if val:
                        reference.setdefault(str(key), val)
        elif isinstance(identifier, str):
            ident_str = identifier.strip()
            if ident_str:
                if ident_str.startswith(("http://", "https://")):
                    if not source_url:
                        source_url = ident_str
                    if resolver == "telegram":
                        reference["tg_post_url"] = ident_str
                elif ident_str in entry and entry.get(ident_str):
                    reference[ident_str] = str(entry.get(ident_str)).strip()
                elif resolver == "telegram":
                    reference["message_id"] = ident_str
                elif resolver == "twitter":
                    reference["tweet_id"] = ident_str
                elif resolver == "instagram":
                    reference["shortcode"] = ident_str
                else:
                    reference["external_id"] = ident_str

        posted_at = str(entry.get("posted_at") or "").strip()
        if posted_at:
            reference.setdefault("posted_at", posted_at)

        if not resolver:
            if "tweet_id" in reference:
                resolver = "twitter"
            elif "tg_post_url" in reference or source_url.startswith("https://t.me/"):
                resolver = "telegram"
            elif "shortcode" in reference:
                resolver = "instagram"

        cleaned_reference: dict[str, str] = {}
        for key, value in reference.items():
            val = str(value or "").strip()
            if not val:
                continue
            lower_val = val.lower()
            if lower_val == key.lower():
                logger.warning(
                    "Pomijam placeholder identyfikatora %s=%s w media %s",
                    key,
                    val,
                    entry,
                )
                continue
            if lower_val in _PLACEHOLDER_IDENTIFIER_VALUES:
                logger.warning(
                    "Pomijam placeholder identyfikatora %s=%s w media %s",
                    key,
                    val,
                    entry,
                )
                continue
            cleaned_reference[key] = val
        reference = cleaned_reference

        if resolver == "telegram" and reference.get("source_locator"):
            val = reference.pop("source_locator")
            if val:
                reference.setdefault("tg_post_url", val)

        if not source_url and not reference:
            logger.info("Pomijam media bez rozpoznawalnego identyfikatora ani URL: %s", entry)
            continue

        if (
            resolver == "telegram"
            and source_url
            and reference.get("tg_post_url")
            and source_url == reference["tg_post_url"]
        ):
            logger.debug(
                "Usuwam adres źródłowy %s – wymagane pobranie przez resolver %s",
                source_url,
                resolver,
            )
            source_url = ""

        media_item: dict[str, Any] = {
            "type": media_type,
            "has_spoiler": has_spoiler,
        }
        if caption:
            media_item["caption"] = caption
        if source_label:
            media_item["source"] = source_label
        if posted_at:
            media_item["posted_at"] = posted_at
        if source_url:
            media_item["source_url"] = source_url
        if resolver:
            media_item["resolver"] = resolver
        if reference:
            media_item["reference"] = reference

        logger.debug(
            "Normalised media entry: type=%s resolver=%s source_url=%s reference=%s",
            media_type,
            resolver,
            source_url,
            reference,
        )

        normalised.append(media_item)

    return normalised[:5]


def _media_source_snapshot(item: dict[str, Any]) -> dict[str, Any]:
    snapshot: dict[str, Any] = {}
    snapshot["type"] = str(item.get("type") or "").strip().lower()
    snapshot["resolver"] = str(item.get("resolver") or item.get("source") or "").strip().lower()
    snapshot["caption"] = str(item.get("caption") or "").strip()
    snapshot["posted_at"] = str(item.get("posted_at") or "").strip()
    snapshot_source = str(item.get("source_url") or item.get("url") or "").strip()
    snapshot["source"] = snapshot_source
    reference_raw = item.get("reference")
    if isinstance(reference_raw, dict):
        snapshot["reference"] = {k: reference_raw[k] for k in reference_raw if reference_raw[k] not in (None, "")}
    else:
        snapshot["reference"] = {}
    snapshot["status"] = "pending"
    return snapshot


def _guess_extension(media_type: str, content_type: str | None = None) -> str:
    if content_type:
        guessed = mimetypes.guess_extension(content_type.split(";")[0].strip())
        if guessed:
            return guessed
    if media_type == "photo":
        return ".jpg"
    if media_type == "video":
        return ".mp4"
    if media_type == "doc":
        return ".bin"
    return ".bin"


def _detect_media_type(ext: str, content_type: str | None = None) -> str | None:
    ext = (ext or "").lower()
    mime = (content_type or "").split(";")[0].strip().lower()

    doc_mime_prefixes = {
        "application/pdf",
        "application/zip",
        "application/x-zip-compressed",
        "application/x-rar-compressed",
        "application/vnd.openxmlformats-officedocument.presentationml.presentation",
        "application/vnd.ms-powerpoint",
        "application/vnd.openxmlformats-officedocument.wordprocessingml.document",
        "application/msword",
        "application/vnd.openxmlformats-officedocument.spreadsheetml.sheet",
        "application/vnd.ms-excel",
    }

    if mime == "image/gif":
        return "doc"
    if mime.startswith("image/"):
        return "photo"
    if mime.startswith("video/"):
        return "video"
    if mime in doc_mime_prefixes:
        return "doc"

    if ext in {".gif"}:
        return "doc"
    if ext in {".jpg", ".jpeg", ".png", ".webp", ".bmp"}:
        return "photo"
    if ext in {".mp4", ".mov", ".webm", ".mkv", ".avi", ".m4v"}:
        return "video"
    if ext in {
        ".pdf",
        ".zip",
        ".rar",
        ".7z",
        ".doc",
        ".docx",
        ".ppt",
        ".pptx",
        ".xls",
        ".xlsx",
    }:
        return "doc"
    return None


def _persist_resolved_media(
    *,
    content: bytes,
    media_type: str,
    resolver: str,
    reference: dict[str, Any],
    content_type: str | None = None,
) -> str:
    if not content:
        return ""
    media_root = Path(settings.MEDIA_ROOT)
    cache_dir = media_root / "resolved"
    os.makedirs(cache_dir, exist_ok=True)
    ext = _guess_extension(media_type, content_type)
    fname = cache_dir / f"{uuid.uuid4().hex}{ext}"
    try:
        with open(fname, "wb") as fh:
            fh.write(content)
    except Exception:
        logger.exception(
            "Nie udało się zapisać pliku z resolvera %s (media=%s, ref=%s)",
            resolver,
            media_type,
            reference,
        )
        return ""
    return fname.as_posix()


def _resolve_media_reference(
    *,
    resolver: str,
    reference: dict[str, Any],
    media_type: str,
    caption: str = "",
) -> str:
    resolver = (resolver or "").strip().lower()
    if not resolver or not reference:
        return ""

    def _looks_like_asset(url: str) -> bool:
        parsed = urlparse(url)
        if not parsed.scheme.startswith("http"):
            return False
        path = parsed.path or ""
        if not path:
            return False
        ext = os.path.splitext(path)[-1].lower()
        return ext in {".jpg", ".jpeg", ".png", ".gif", ".mp4", ".mov", ".webm", ".pdf", ".mkv", ".avi"}

    def _reference_fallback_url() -> str:
        for key in (
            "direct_url",
            "download_url",
            "source_url",
            "tg_post_url",
            "source_locator",
            "tweet_url",
            "permalink",
            "url",
        ):
            value = reference.get(key)
            if isinstance(value, str) and value.strip():
                return value.strip()
        return ""

    fallback_url = _reference_fallback_url()

    builtin_url = _resolve_with_builtin_resolver(resolver, reference, media_type, caption)
    if builtin_url:
        logger.info(
            "Resolved media via built-in resolver %s (ref=%s, url=%s)",
            resolver,
            reference,
            builtin_url,
        )
        return builtin_url

    base_url = os.getenv("MEDIA_RESOLVER_URL", "").strip()
    if not base_url:
        if fallback_url and _looks_like_asset(fallback_url):
            logger.info(
                "Brak MEDIA_RESOLVER_URL – używam bezpośredniego adresu %s (resolver=%s, ref=%s)",
                fallback_url,
                resolver,
                reference,
            )
            return fallback_url
        if fallback_url:
            if resolver == "telegram" and fallback_url.startswith(("https://t.me/", "http://t.me/")):
                logger.info(
                    "Brak MEDIA_RESOLVER_URL – używam adresu Telegram %s (resolver=%s, ref=%s)",
                    fallback_url,
                    resolver,
                    reference,
                )
                return fallback_url
            logger.warning(
                "Pominięto fallback URL %s – wygląda na stronę HTML. Skonfiguruj TELEGRAM_RESOLVER_* lub MEDIA_RESOLVER_URL",
                fallback_url,
            )
        logger.warning(
            "Brak MEDIA_RESOLVER_URL – nie mogę rozwiązać identyfikatora %s (%s)",
            resolver,
            reference,
        )
        return ""

    endpoint = f"{base_url.rstrip('/')}/resolve/{resolver}"
    payload = {"media_type": media_type, "caption": caption or "", **reference}
    timeout_s = float(os.getenv("MEDIA_RESOLVER_TIMEOUT", 30))

    try:
        response = httpx.post(endpoint, json=payload, timeout=timeout_s)
        response.raise_for_status()
    except httpx.HTTPStatusError as exc:
        logger.warning(
            "Resolver %s zwrócił HTTP %s dla %s", resolver, exc.response.status_code, reference
        )
        return ""
    except httpx.RequestError as exc:
        logger.warning("Błąd sieci przy resolverze %s: %s", resolver, exc)
        return ""

    content_type = (response.headers.get("content-type") or "").lower()
    if "application/json" in content_type:
        try:
            data = response.json()
        except ValueError:
            logger.warning("Resolver %s zwrócił niepoprawny JSON", resolver)
            return ""
        download_url = str(
            data.get("download_url")
            or data.get("url")
            or data.get("source_url")
            or ""
        ).strip()
        if download_url:
            logger.info(
                "Resolver %s zwrócił bezpośredni URL %s (ref=%s)",
                resolver,
                download_url,
                reference,
            )
            return download_url
        content_b64 = data.get("content_base64")
        if content_b64:
            try:
                binary = base64.b64decode(content_b64)
            except Exception:
                logger.exception("Nie udało się zdekodować treści base64 z resolvera %s", resolver)
                return ""
            persisted = _persist_resolved_media(
                content=binary,
                media_type=media_type,
                resolver=resolver,
                reference=reference,
                content_type=data.get("content_type"),
            )
            if persisted:
                logger.info(
                    "Resolver %s zwrócił treść base64 – zapisano %s (ref=%s)",
                    resolver,
                    persisted,
                    reference,
                )
            return persisted
        logger.warning("Resolver %s nie zwrócił żadnego URL ani danych", resolver)
        return ""

    binary = response.content
    if not binary:
        logger.warning("Resolver %s zwrócił pustą odpowiedź binarną", resolver)
        return ""
    persisted = _persist_resolved_media(
        content=binary,
        media_type=media_type,
        resolver=resolver,
        reference=reference,
        content_type=content_type,
    )
    if persisted:
        logger.info(
            "Resolver %s zwrócił dane binarne – zapisano %s (ref=%s)",
            resolver,
            persisted,
            reference,
        )
    return persisted


def _first_url_from(value: Any) -> str:
    url_keys = ("source_url", "download_url", "url", "image_url", "href")
    nested_keys = ("source", "asset", "file", "image", "media", "items", "data", "results", "variants")

    stack: list[Any] = [value]
    while stack:
        current = stack.pop()
        if isinstance(current, str):
            candidate = current.strip()
            if candidate:
                return candidate
            continue
        if isinstance(current, dict):
            for key in url_keys:
                raw_url = current.get(key)
                if isinstance(raw_url, str) and raw_url.strip():
                    return raw_url.strip()
            for key in nested_keys:
                nested = current.get(key)
                if nested:
                    stack.append(nested)
        elif isinstance(current, (list, tuple)):
            stack.extend(current)
    return ""


def _normalise_type(value: Any) -> str:
    mapped = str(value or "").strip().lower()
    aliases = {
        "image": "photo",
        "picture": "photo",
        "photo": "photo",
        "animation": "doc",
        "gif": "doc",
        "document": "doc",
        "file": "doc",
        "pdf": "doc",
    }
    if mapped in aliases:
        mapped = aliases[mapped]
    if mapped in {"photo", "video", "doc"}:
        return mapped
    return "photo"


def _resolve_with_builtin_resolver(
    resolver: str,
    reference: dict[str, Any],
    media_type: str,
    caption: str,
) -> str:
    resolver = (resolver or "").strip().lower()
    if resolver == "telegram":
        return _resolve_media_via_telegram(reference, media_type, caption)
    return ""


def _resolve_media_via_telegram(
    reference: dict[str, Any],
    media_type: str,
    caption: str,
) -> str:
    from apps.posts.resolvers import telegram as telegram_resolver

    tg_url = reference.get("tg_post_url") or reference.get("source_locator")
    if not tg_url:
        return ""
    logger.info("Wbudowany resolver Telegram – pobieram %s", tg_url)
    try:
        result = telegram_resolver.download_telegram_media(
            tg_url,
            media_type=media_type,
            caption=caption,
        )
    except telegram_resolver.TelegramMediaNotFound as exc:
        logger.warning("Wbudowany resolver Telegram nie znalazł mediów (%s): %s", tg_url, exc)
        return ""
    except telegram_resolver.TelegramResolverNotConfigured:
        logger.warning("Resolver Telegram nie został skonfigurowany – pomijam wbudowane pobieranie")
        return ""
    except Exception:
        logger.exception("Błąd wbudowanego resolvera telegram dla %s", tg_url)
        return ""

    if result:
        logger.info("Wbudowany resolver Telegram zakończył się sukcesem: %s", result)
        return result

    logger.warning("Wbudowany resolver Telegram nie zwrócił pliku dla %s", tg_url)
    return ""


def _parse_gpt_payload(raw: str) -> dict[str, Any] | None:
    cleaned = _strip_code_fence(raw)
    try:
        data = json.loads(cleaned)
    except json.JSONDecodeError:
        logger.warning("GPT zwrócił niepoprawny JSON: %s", raw)
        return None
    if not isinstance(data, dict):
        return None
    post_data = data.get("post")
    post_payload: dict[str, Any] = {}
    text = ""
    if isinstance(post_data, dict):
        post_payload = dict(post_data)
        text = str(post_payload.get("text", "") or "").strip()
    legacy_text = str(data.get("post_text", "") or "").strip()
    if not text and legacy_text:
        text = legacy_text
    if not text:
        return None
    post_payload["text"] = text
    media = _normalise_media_payload(data.get("media"), _default_image_prompt(text))
    payload: dict[str, Any] = {
        "post": post_payload,
        "media": media,
        "raw_response": cleaned,
    }
    return payload


def gpt_generate_text(
    system_prompt: str,
    user_prompt: str,
    *,
    log_context: dict[str, Any] | None = None,
) -> str | None:
    try:
        cli = _client()
    except RuntimeError as exc:
        logger.warning("Pomijam generowanie GPT: %s", exc)
        return None
    try:
        model = os.getenv("OPENAI_MODEL", "gpt-5")
        temperature = float(os.getenv("OPENAI_TEMPERATURE", 0.2))
        seed = _openai_seed()
        context = dict(log_context or {})

        responses_payload: dict[str, Any] = {
            "model": model,
            "temperature": temperature,
            "input": [
                {
                    "role": "system",
<<<<<<< HEAD
                    "content": [{"type": "input_text", "text": system_prompt}],
                },
                {
                    "role": "user",
                    "content": [{"type": "input_text", "text": user_prompt}],
=======
                    "content": [{"type": "text", "text": system_prompt}],
                },
                {
                    "role": "user",
                    "content": [{"type": "text", "text": user_prompt}],
>>>>>>> fac7a95c
                },
            ],
            "tools": [
                {"type": "web_search"},
                {"type": "image_generation"},
            ],
        }
        if seed is not None:
            responses_payload["seed"] = seed
<<<<<<< HEAD
=======
        if response_format is not None:
            responses_payload["response_format"] = response_format

>>>>>>> fac7a95c
        response = _call_openai_responses(cli, responses_payload, context=context)
        combined = _combine_response_text(response)
        if combined:
            return combined
        return None
    except RateLimitError as e:
        # twarde „insufficient_quota” – nie retry’ujemy, zwracamy None
        if "insufficient_quota" in str(e):
            return None
        raise
    except (APIError, APIConnectionError, APITimeoutError):
        # pozwól Celery autoretry
        raise

def gpt_new_draft(channel: Channel) -> dict[str, Any] | None:
    return gpt_generate_post_payload(channel)


def gpt_generate_post_payload(channel: Channel, article: dict[str, Any] | None = None) -> dict[str, Any] | None:
    channel_prompt = _channel_system_prompt(channel)
    recent_texts = _recent_post_texts(channel)
    avoid_texts: list[str] = []
    max_attempts = max(int(os.getenv("GPT_DUPLICATE_MAX_ATTEMPTS", 3)), 1)
    similarity_threshold = float(os.getenv("GPT_DUPLICATE_THRESHOLD", 0.9))

    for attempt in range(1, max_attempts + 1):
        system_prompt = _build_user_prompt(channel, article, avoid_texts)
        raw = gpt_generate_text(
            system_prompt,
            channel_prompt,
            log_context={
                "channel_id": channel.id,
                "attempt": attempt,
                "purpose": "draft",
            },
        )
        if raw is None:
            return None
        payload = _parse_gpt_payload(raw)
        if payload is None:
            logger.warning(
                "GPT draft response (channel=%s attempt=%s) nie zawiera poprawnego JSON",
                channel.id,
                attempt,
            )
            return None
        logger.info(
            "GPT draft response (channel=%s attempt=%s): %s",
            channel.id,
            attempt,
            json.dumps(payload, ensure_ascii=False),
        )

        text = ""
        post_data = payload.get("post")
        if isinstance(post_data, dict):
            text = str(post_data.get("text") or "").strip()
        if not text:
            return payload

        scores = _score_similar_texts(text, recent_texts)
        best_score = scores[0][0] if scores else 0.0
        if best_score < similarity_threshold or attempt >= max_attempts:
            return payload

        duplicates = [original for score, original in scores if score >= similarity_threshold]
        logger.info(
            "GPT draft detected high similarity %.3f with %s entries for channel %s",
            best_score,
            len(duplicates),
            channel.id,
        )
        avoid_candidates = duplicates[:3] + [text]
        avoid_texts = _merge_avoid_texts(avoid_texts, avoid_candidates)

    return payload

def gpt_rewrite_text(channel: Channel, text: str, editor_prompt: str) -> str:
    channel_prompt = _channel_system_prompt(channel)
    system_prompt = (
        "Przepisz poniższy tekst zgodnie z zasadami i wytycznymi edytora. "
        "Zachowaj charakter kanału, wymagania dotyczące długości, emoji oraz stopki opisane w poleceniach kanału."

    )
    rewritten = gpt_generate_text(
        system_prompt,
        channel_prompt,
        log_context={
            "channel_id": channel.id,
            "purpose": "rewrite",
        },
    )
    return rewritten or text


def _current_metadata(post: Post) -> dict[str, Any]:
    metadata = getattr(post, "source_metadata", {})
    if isinstance(metadata, dict):
        return dict(metadata)
    return {}


def _rewrite_section(metadata: dict[str, Any]) -> dict[str, Any]:
    rewrite = metadata.get("rewrite")
    if isinstance(rewrite, dict):
        return dict(rewrite)
    return {}


def _format_timestamp(value: datetime | None) -> tuple[str, str]:
    if value is None:
        return "", ""
    local = timezone.localtime(value)
    return value.isoformat(), date_format(local, "d.m.Y H:i")


def _text_checksum(text: str) -> str:
    return hashlib.sha256((text or "").encode("utf-8")).hexdigest()


def mark_rewrite_requested(post: Post, *, prompt: str = "", auto_save: bool = True) -> dict[str, Any]:
    """Zapisz w metadanych, że dla posta zlecono korektę GPT."""

    metadata = _current_metadata(post)
    rewrite = _rewrite_section(metadata)

    requested_at = timezone.now()
    requested_iso, requested_display = _format_timestamp(requested_at)

    rewrite.update(
        {
            "status": "pending",
            "prompt": prompt,
            "requested_at": requested_iso,
            "requested_display": requested_display,
            "completed_at": "",
            "completed_display": "",
            "text_checksum": _text_checksum(post.text or ""),
        }
    )

    metadata["rewrite"] = rewrite
    post.source_metadata = metadata
    if auto_save:
        post.save(update_fields=["source_metadata"])
    return rewrite


def mark_rewrite_completed(post: Post, *, auto_save: bool = True) -> dict[str, Any]:
    """Zapisz w metadanych moment zakończenia korekty GPT."""

    metadata = _current_metadata(post)
    rewrite = _rewrite_section(metadata)

    completed_at = timezone.now()
    completed_iso, completed_display = _format_timestamp(completed_at)

    rewrite.update(
        {
            "status": "completed",
            "completed_at": completed_iso,
            "completed_display": completed_display,
            "text_checksum": _text_checksum(post.text or ""),
        }
    )

    metadata["rewrite"] = rewrite
    post.source_metadata = metadata
    if auto_save:
        post.save(update_fields=["source_metadata"])
    return rewrite


def _media_expiry_deadline():
    return timezone.now() + timedelta(days=int(os.getenv("MEDIA_CACHE_TTL_DAYS", 7)))


def _attach_additional_telegram_album_media(
    *,
    post: Post,
    resolver: str,
    base_reference: dict[str, Any],
    media_type: str,
    caption: str,
    posted_at: str,
    has_spoiler: bool,
    next_order: int,
    extras: List[Dict[str, str]],
) -> tuple[int, list[dict[str, Any]]]:
    snapshots: list[dict[str, Any]] = []
    for extra in extras:
        extra_url = str(extra.get("uri") or extra.get("url") or "").strip()
        if not extra_url:
            continue
        extra_type = str(extra.get("type") or media_type or "").strip().lower() or media_type or "photo"
        extra_reference = dict(base_reference)
        extra_reference.pop("cache_path", None)
        extra_reference["resolved_url"] = extra_url
        extra_reference["auto_album"] = True
        extra_snapshot: dict[str, Any] = {
            "type": extra_type,
            "resolver": resolver,
            "caption": caption,
            "posted_at": posted_at,
            "source": extra_url,
            "reference": dict(extra_reference),
            "status": "pending",
            "auto_album": True,
        }
        pm_extra = PostMedia.objects.create(
            post=post,
            type=extra_type,
            source_url=extra_url,
            resolver=resolver,
            reference_data=extra_reference,
            order=next_order,
            has_spoiler=has_spoiler,
        )
        next_order += 1
        try:
            cache_path = cache_media(pm_extra)
        except Exception:
            logger.exception(
                "Nie udało się pobrać dodatkowego medium Telegram %s (post %s)",
                extra_url,
                post.id,
            )
            pm_extra.delete()
            extra_snapshot["status"] = "error"
            extra_snapshot["error"] = "cache_failure"
            snapshots.append(extra_snapshot)
            continue
        if not cache_path:
            logger.info(
                "Pomijam dodatkowe medium %s dla posta %s – brak cache po pobraniu (%s)",
                pm_extra.id,
                post.id,
                extra_url,
            )
            pm_extra.delete()
            extra_snapshot["status"] = "skipped"
            extra_snapshot["error"] = "empty_cache"
            snapshots.append(extra_snapshot)
            continue
        extra_reference["cache_path"] = cache_path
        extra_snapshot["status"] = "cached"
        extra_snapshot["reference"] = dict(extra_reference)
        snapshots.append(extra_snapshot)
    return next_order, snapshots


def attach_media_from_payload(post: Post, media_payload: list[dict[str, Any]]):
    post.media.all().delete()
    telegram_counts: dict[str, int] = {}
    for item in media_payload:
        if not isinstance(item, dict):
            continue
        reference = item.get("reference")
        if not isinstance(reference, dict):
            continue
        tg_url = str(reference.get("tg_post_url") or "").strip()
        if tg_url:
            telegram_counts[tg_url] = telegram_counts.get(tg_url, 0) + 1

    processed_albums: set[str] = set()
    source_entries: list[dict[str, Any]] = []
    next_order = 0
    for item in media_payload:
        if not isinstance(item, dict):
            continue
        media_type = str(item.get("type", "photo") or "photo").strip().lower()
        if media_type == "image":
            media_type = "photo"
        if media_type not in {"photo", "video", "doc"}:
            snapshot = _media_source_snapshot(item)
            snapshot.update({"status": "skipped", "error": "unsupported_type"})
            source_entries.append(snapshot)
            continue

        snapshot = _media_source_snapshot(item)
        resolver_name = snapshot.get("resolver", "")
        reference_data = dict(snapshot.get("reference") or {})
        original_source = snapshot.get("source", "")
        caption = snapshot.get("caption", "")
        posted_at = snapshot.get("posted_at", "")
        source_url = str(item.get("source_url") or item.get("url") or "").strip()

        if source_url:
            reference_data.setdefault("original_url", source_url)
        elif original_source:
            reference_data.setdefault("original_url", original_source)

        source_entry = {
            "type": media_type,
            "resolver": resolver_name,
            "caption": caption,
            "posted_at": posted_at,
            "source": source_url or original_source,
            "reference": dict(reference_data),
            "status": "pending",
        }

        if not source_url:
            if resolver_name and reference_data:
                logger.info(
                    "Resolving media via %s for post %s (ref=%s)",
                    resolver_name or "unknown",
                    post.id,
                    reference_data,
                )
                resolve_input = dict(reference_data)
                source_url = _resolve_media_reference(
                    resolver=resolver_name,
                    reference=resolve_input,
                    media_type=media_type,
                    caption=caption,
                )
                if source_url:
                    logger.info(
                        "Resolved media for post %s via %s (url=%s)",
                        post.id,
                        resolver_name or "unknown",
                        source_url,
                    )
            if not source_url:
                logger.warning(
                    "Nie udało się pobrać medium typu %s dla posta %s (resolver=%s, reference=%s)",
                    media_type,
                    post.id,
                    resolver_name or "brak",
                    reference_data,
                )
                source_entry["status"] = "unresolved"
                source_entry["error"] = "missing_source"
                source_entries.append(source_entry)
                continue

        reference_data.setdefault("resolved_url", source_url)
        if posted_at and "posted_at" not in reference_data:
            reference_data["posted_at"] = posted_at
        if caption and "caption" not in reference_data:
            reference_data["caption"] = caption

        has_spoiler = item.get("has_spoiler")
        if has_spoiler is None and media_type == "photo":
            has_spoiler = bool(getattr(post.channel, "auto_blur_default", False))
        else:
            has_spoiler = bool(has_spoiler)

        pm = PostMedia.objects.create(
            post=post,
            type=media_type,
            source_url=source_url,
            resolver=resolver_name,
            reference_data=reference_data,
            order=next_order,
            has_spoiler=has_spoiler,
        )
        next_order += 1
        try:
            cache_path = cache_media(pm)
        except Exception:
            logger.exception("Nie udało się pobrać medium %s dla posta %s", pm.id, post.id)
            pm.delete()
            source_entry["status"] = "error"
            source_entry["error"] = "cache_failure"
            source_entries.append(source_entry)
            continue
        extra_snapshots: list[dict[str, Any]] = []
        if not cache_path:
            logger.info(
                "Pomijam medium %s dla posta %s – brak cache po pobraniu (%s)",
                pm.id,
                post.id,
                source_url,
            )
            pm.delete()
            source_entry["status"] = "skipped"
            source_entry["error"] = "empty_cache"
        else:
            logger.info(
                "Media download completed for post %s (media_id=%s, path=%s)",
                post.id,
                pm.id,
                cache_path,
            )
            reference_data.setdefault("cache_path", cache_path)
            source_entry["status"] = "cached"
            source_entry["reference"] = reference_data
            source_entry["source"] = source_url
            if resolver_name == "telegram":
                tg_url = str(reference_data.get("tg_post_url") or "").strip()
                if tg_url and telegram_counts.get(tg_url, 0) == 1 and tg_url not in processed_albums:
                    processed_albums.add(tg_url)
                    try:
                        from apps.posts.resolvers import telegram as telegram_resolver
                    except ImportError:
                        telegram_resolver = None  # pragma: no cover - import failure
                    if telegram_resolver is not None:
                        extras = telegram_resolver.consume_cached_album(tg_url)
                        if extras:
                            next_order, extra_snapshots = _attach_additional_telegram_album_media(
                                post=post,
                                resolver=resolver_name,
                                base_reference=reference_data,
                                media_type=media_type,
                                caption=caption,
                                posted_at=posted_at,
                                has_spoiler=has_spoiler,
                                next_order=next_order,
                                extras=extras,
                            )
        source_entries.append(source_entry)
        if extra_snapshots:
            source_entries.extend(extra_snapshots)

    post.source_metadata = {"media": source_entries}
    post.save(update_fields=["source_metadata"])


def create_post_from_payload(channel: Channel, payload: dict[str, Any]) -> Post:
    post_data = payload.get("post") or {}
    text = str(post_data.get("text") or payload.get("post_text", "") or "").strip()
    if not text:
        raise ValueError("Brak treści posta w odpowiedzi GPT")
    raw_payload = payload.get("raw_response")
    if raw_payload is None:
        raw_payload = json.dumps(payload, ensure_ascii=False)
    media_items = payload.get("media") or []
    source_meta_entries: list[dict[str, Any]] = []
    if isinstance(media_items, list):
        for raw_item in media_items:
            if isinstance(raw_item, dict):
                source_meta_entries.append(_media_source_snapshot(raw_item))
    post = Post.objects.create(
        channel=channel,
        text=text,
        status="DRAFT",
        origin="gpt",
        generated_prompt=raw_payload,
        source_metadata={"media": source_meta_entries} if source_meta_entries else {},
    )
    if isinstance(media_items, list):
        attach_media_from_payload(post, media_items)
    return post


def compute_dupe(post: Post) -> float:
    texts = Post.objects.filter(status="PUBLISHED").order_by("-id").values_list("text", flat=True)[:300]
    if not texts:
        return 0.0
    return max(fuzz.token_set_ratio(post.text, t) / 100.0 for t in texts)

def next_auto_slot(channel: Channel, dt=None):
    tz_waw = tz.gettz("Europe/Warsaw")
    now = timezone.now().astimezone(tz_waw) if dt is None else dt.astimezone(tz_waw)
    step = max(channel.slot_step_min, 1)
    start = now.replace(hour=channel.slot_start_hour, minute=0, second=0, microsecond=0)
    end = now.replace(hour=channel.slot_end_hour, minute=channel.slot_end_minute, second=0, microsecond=0)

    minute_block = (now.minute // step) * step
    candidate = now.replace(minute=minute_block, second=0, microsecond=0)
    if candidate <= now:
        candidate += timezone.timedelta(minutes=step)

    if candidate < start:
        candidate = start
    if candidate > end:
        start += timezone.timedelta(days=1)
        end += timezone.timedelta(days=1)
        candidate = start

    used_slots = {
        timezone.localtime(dt, tz_waw)
        for dt in channel.posts.filter(
            status__in=[Post.Status.APPROVED, Post.Status.SCHEDULED],
            scheduled_at__isnull=False
        ).values_list("scheduled_at", flat=True)
    }
    safety_counter = 0
    while candidate in used_slots:
        candidate += timezone.timedelta(minutes=step)
        safety_counter += 1
        if candidate > end or safety_counter > (24 * 60 // step) + 1:
            start += timezone.timedelta(days=1)
            end += timezone.timedelta(days=1)
            candidate = start
            safety_counter = 0
    return candidate

def assign_auto_slot(post: Post):
    if post.schedule_mode == "MANUAL":
        return
    post.scheduled_at = next_auto_slot(post.channel)
    post.dupe_score = compute_dupe(post)
    post.status = Post.Status.SCHEDULED
    post.save()


def approve_post(post: Post, user=None):
    """Mark a draft as approved and assign the next automatic publication slot."""

    post.status = Post.Status.APPROVED
    post.schedule_mode = "AUTO"
    if user and getattr(user, "is_authenticated", False):
        post.approved_by = user
    post.scheduled_at = next_auto_slot(post.channel)
    post.dupe_score = compute_dupe(post)
    if post.expires_at:
        post.expires_at = None
    post.save()
    return post

def purge_cache():
    for pm in PostMedia.objects.filter(expires_at__lt=timezone.now()):
        try:
            if pm.cache_path and os.path.exists(pm.cache_path):
                os.remove(pm.cache_path)
        finally:
            pm.cache_path = ""
            pm.save()

def cache_media(pm: PostMedia):
    if pm.cache_path and os.path.exists(pm.cache_path):
        return pm.cache_path
    url = (pm.source_url or "").strip()
    if not url:
        return ""
    media_root = Path(settings.MEDIA_ROOT)
    cache_dir = media_root / "cache"
    os.makedirs(cache_dir, exist_ok=True)

    parsed = urlparse(url)
    path = parsed.path or ""
    ext = os.path.splitext(path)[-1].lower()
    content: bytes | None = None
    detected_type: str | None = None
    content_type: str | None = None
    original_type = pm.type

    if parsed.scheme in ("http", "https"):
        timeout_s = float(os.getenv("MEDIA_DOWNLOAD_TIMEOUT", 30))
        try:
            response = httpx.get(url, timeout=timeout_s, follow_redirects=True)
            response.raise_for_status()
        except httpx.HTTPStatusError as exc:
            logger.warning(
                "HTTP %s przy pobieraniu %s dla media %s",
                exc.response.status_code,
                url,
                pm.id,
            )
            return pm.cache_path or ""
        except httpx.RequestError as exc:
            logger.warning(
                "Błąd sieci przy pobieraniu %s dla media %s: %s",
                url,
                pm.id,
                exc,
            )
            return pm.cache_path or ""

        content = response.content
        if not content:
            logger.warning("Pusty plik zwrócony z %s dla media %s", url, pm.id)
            return pm.cache_path or ""

        content_type = response.headers.get("content-type") or ""
        if not ext:
            guessed = mimetypes.guess_extension(content_type.split(";")[0].strip())
            if guessed:
                ext = guessed
        if not ext:
            ext = ".bin"
        detected_type = _detect_media_type(ext, content_type)
    else:
        if parsed.scheme == "file":
            src = unquote(path)
        else:
            src = url
        if not os.path.isabs(src):
            candidate = (media_root / src).resolve()
            if candidate.exists():
                src = candidate.as_posix()
        if not os.path.exists(src):
            return pm.cache_path or ""
        try:
            with open(src, "rb") as fh:
                content = fh.read()
        except Exception:
            logger.exception("Nie udało się odczytać pliku %s dla media %s", src, pm.id)
            return pm.cache_path or ""
        if not ext:
            ext = os.path.splitext(src)[-1] or ".bin"
        if not content_type:
            content_type = mimetypes.guess_type(src)[0]
        detected_type = detected_type or _detect_media_type(ext, content_type)

    fname = cache_dir / f"{pm.id}{ext}"
    try:
        with open(fname, "wb") as fh:
            fh.write(content)
    except Exception:
        logger.exception("Nie udało się zapisać pliku cache %s dla media %s", fname, pm.id)
        return pm.cache_path or ""

    pm.cache_path = fname.as_posix()
    pm.expires_at = timezone.now() + timedelta(days=int(os.getenv("MEDIA_CACHE_TTL_DAYS", 7)))
    update_fields = ["cache_path", "expires_at"]

    detected_type = detected_type or _detect_media_type(ext, content_type)
    if detected_type and detected_type != original_type:
        pm.type = detected_type
        if "type" not in update_fields:
            update_fields.append("type")
        ref_data = dict(pm.reference_data or {})
        if ref_data.get("detected_type") != detected_type:
            ref_data["detected_type"] = detected_type
            pm.reference_data = ref_data
            if "reference_data" not in update_fields:
                update_fields.append("reference_data")

    pm.save(update_fields=update_fields)
    return pm.cache_path<|MERGE_RESOLUTION|>--- conflicted
+++ resolved
@@ -153,7 +153,6 @@
 
 def _ensure_internet_tools(payload: dict[str, Any]) -> dict[str, Any]:
     enriched = dict(payload)
-<<<<<<< HEAD
 
     raw_tools = enriched.get("tools") or []
     tools: list[dict[str, Any]] = []
@@ -166,23 +165,13 @@
             tools.append(tool_dict)
         else:
             tools.append(tool)
-=======
-    tools: list[dict[str, Any]] = [dict(tool) for tool in enriched.get("tools", []) or []]
-    has_required_tool = any(tool.get("type") == _REQUIRED_OPENAI_TOOL for tool in tools)
->>>>>>> fac7a95c
     if not has_required_tool:
         tools.insert(0, {"type": _REQUIRED_OPENAI_TOOL})
     enriched["tools"] = tools
 
-<<<<<<< HEAD
     tool_choice = enriched.get("tool_choice")
     if not (isinstance(tool_choice, Mapping) and tool_choice.get("type") == _REQUIRED_OPENAI_TOOL):
         enriched["tool_choice"] = {"type": _REQUIRED_OPENAI_TOOL}
-=======
-    tool_choice = enriched.get("tool_choice") or {}
-    if tool_choice.get("type") != "tool" or tool_choice.get("name") != _REQUIRED_OPENAI_TOOL:
-        enriched["tool_choice"] = {"type": "tool", "name": _REQUIRED_OPENAI_TOOL}
->>>>>>> fac7a95c
     return enriched
 
 
@@ -1109,19 +1098,11 @@
             "input": [
                 {
                     "role": "system",
-<<<<<<< HEAD
                     "content": [{"type": "input_text", "text": system_prompt}],
                 },
                 {
                     "role": "user",
                     "content": [{"type": "input_text", "text": user_prompt}],
-=======
-                    "content": [{"type": "text", "text": system_prompt}],
-                },
-                {
-                    "role": "user",
-                    "content": [{"type": "text", "text": user_prompt}],
->>>>>>> fac7a95c
                 },
             ],
             "tools": [
@@ -1131,12 +1112,6 @@
         }
         if seed is not None:
             responses_payload["seed"] = seed
-<<<<<<< HEAD
-=======
-        if response_format is not None:
-            responses_payload["response_format"] = response_format
-
->>>>>>> fac7a95c
         response = _call_openai_responses(cli, responses_payload, context=context)
         combined = _combine_response_text(response)
         if combined:
