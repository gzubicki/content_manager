import base64
import hashlib
import json
import logging
import mimetypes
import os
import random
import textwrap
import uuid
from html import unescape
from html.parser import HTMLParser
from pathlib import Path
from urllib.parse import urlparse, unquote
import re

import httpx
from openai import (
    OpenAI,
    RateLimitError,
    APIError,
    APIConnectionError,
    APITimeoutError,
    BadRequestError,
)

from datetime import datetime, timedelta
from django.utils import timezone
from django.utils.formats import date_format
from django.conf import settings
from telegram import Bot
from rapidfuzz import fuzz
from .models import Channel, ChannelSource, Post, PostMedia
from dateutil import tz
from typing import Any, Dict, List, Optional, Iterable
from collections.abc import Mapping

import httpx


logger = logging.getLogger(__name__)


class _MetaTagParser(HTMLParser):
    def __init__(self) -> None:
        super().__init__()
        self.meta: dict[str, list[str]] = {}

    def handle_starttag(self, tag: str, attrs: list[tuple[str | None, str | None]]) -> None:
        if tag.lower() != "meta":
            return
        attr_map: dict[str, str] = {}
        for key, value in attrs:
            if not key or value is None:
                continue
            attr_map[key.lower()] = value
        name = attr_map.get("property") or attr_map.get("name")
        content = attr_map.get("content")
        if not name or content is None:
            return
        bucket = self.meta.setdefault(name.lower(), [])
        bucket.append(content)


def _looks_like_asset(url: str) -> bool:
    parsed = urlparse(url)
    if not parsed.scheme or not parsed.scheme.startswith("http"):
        return False
    path = parsed.path or ""
    if not path:
        return False
    ext = os.path.splitext(path)[-1].lower()
    return ext in {
        ".jpg",
        ".jpeg",
        ".png",
        ".gif",
        ".mp4",
        ".mov",
        ".webm",
        ".pdf",
        ".mkv",
        ".avi",
    }


def _extract_meta_first(meta: dict[str, list[str]], keys: Iterable[str]) -> str:
    for key in keys:
        values = meta.get(key.lower())
        if not values:
            continue
        for value in values:
            candidate = unescape((value or "").strip())
            if candidate:
                return candidate
    return ""


def _resolve_media_via_twitter_html(url: str, media_type: str) -> str:
    timeout_s = float(os.getenv("MEDIA_DOWNLOAD_TIMEOUT", 30))
    headers = {
        "User-Agent": os.getenv(
            "MEDIA_HTML_USER_AGENT",
            "Mozilla/5.0 (Windows NT 10.0; Win64; x64) AppleWebKit/537.36 "
            "(KHTML, like Gecko) Chrome/124.0.0.0 Safari/537.36",
        )
    }
    try:
        response = httpx.get(url, timeout=timeout_s, follow_redirects=True, headers=headers)
        response.raise_for_status()
    except httpx.HTTPStatusError as exc:
        logger.warning(
            "Twitter HTML fallback zwrócił HTTP %s dla %s", exc.response.status_code, url
        )
        return ""
    except httpx.RequestError as exc:
        logger.warning("Twitter HTML fallback błąd sieci dla %s: %s", url, exc)
        return ""

    parser = _MetaTagParser()
    try:
        parser.feed(response.text)
    except Exception:
        logger.exception("Nie udało się sparsować odpowiedzi HTML Twitter dla %s", url)
        return ""

    preferred_keys: list[str] = []
    if media_type == "video":
        preferred_keys.extend(
            [
                "og:video:url",
                "og:video:secure_url",
                "og:video",
                "twitter:player:stream",
            ]
        )

    if media_type in {"photo", "video"}:
        preferred_keys.extend(["og:image", "og:image:url", "og:image:secure_url"])

    direct_url = _extract_meta_first(parser.meta, preferred_keys)
    if direct_url and _looks_like_asset(direct_url):
        return direct_url
    return ""


<<<<<<< HEAD
def _extract_twimg_candidates(text: str) -> list[str]:
    pattern = re.compile(r"https://[\w.-]*twimg\.com/[^\s\"'<>]+", re.IGNORECASE)
    candidates: list[str] = []
    for match in pattern.findall(text):
        url = unescape(match)
        if url in candidates:
            continue
        candidates.append(url)
    return candidates


def _prefer_photo_url(urls: list[str]) -> str:
    filtered: list[str] = []
    for url in urls:
        lowered = url.lower()
        if any(skip in lowered for skip in ("profile_images", "semantic_core_img")):
            continue
        if any(tag in lowered for tag in ("/media/", "ext_tw_video_thumb", "tweet_video_thumb")):
            filtered.append(url)
    if not filtered:
        for url in urls:
            lowered = url.lower()
            if any(skip in lowered for skip in ("profile_images", "semantic_core_img")):
                continue
            if "pbs.twimg.com" in lowered:
                filtered.append(url)
    if not filtered:
        return ""

    def _score(name: str) -> int:
        order = {"orig": 5, "large": 4, "medium": 3, "small": 2, "thumb": 1}
        return order.get(name.lower(), 0)

    best_url = max(
        filtered,
        key=lambda item: (
            _score(re.search(r"[?&]name=([^&#]+)", item).group(1) if re.search(r"[?&]name=([^&#]+)", item) else ""),
            len(item),
        ),
    )
    return best_url


def _prefer_video_url(urls: list[str]) -> str:
    filtered: list[str] = []
    for url in urls:
        lowered = url.lower()
        if any(tag in lowered for tag in ("/ext_tw_video/", "tweet_video", "amplify_video")) and "thumb" not in lowered:
            filtered.append(url)
    if not filtered:
        for url in urls:
            lowered = url.lower()
            if "ext_tw_video_thumb" in lowered:
                filtered.append(url)
    if not filtered:
        return ""

    def _resolution_score(item: str) -> int:
        match = re.search(r"/(\d+)x(\d+)/", item)
        if match:
            return int(match.group(1)) * int(match.group(2))
        return len(item)

    return max(filtered, key=_resolution_score)


def _resolve_media_via_twstalker(
    *, username: str, tweet_id: str, media_type: str, resolver: str
) -> str:
    if not username or not tweet_id:
        return ""

    timeout_s = float(os.getenv("MEDIA_DOWNLOAD_TIMEOUT", 30))
    headers = {
        "User-Agent": os.getenv(
            "MEDIA_HTML_USER_AGENT",
            "Mozilla/5.0 (Windows NT 10.0; Win64; x64) AppleWebKit/537.36 "
            "(KHTML, like Gecko) Chrome/124.0.0.0 Safari/537.36",
        )
    }
    url = f"https://www.twstalker.com/{username}/status/{tweet_id}"
    try:
        response = httpx.get(url, timeout=timeout_s, headers=headers)
        response.raise_for_status()
    except httpx.HTTPStatusError as exc:
        logger.warning(
            "TwStalker fallback zwrócił HTTP %s dla %s", exc.response.status_code, url
        )
        return ""
    except httpx.RequestError as exc:
        logger.warning("TwStalker fallback błąd sieci dla %s: %s", url, exc)
        return ""

    candidates = _extract_twimg_candidates(response.text)
    if not candidates:
        return ""
    selected = (
        _prefer_video_url(candidates) if media_type == "video" else _prefer_photo_url(candidates)
    )
    if selected:
        logger.info(
            "Resolved media via TwStalker fallback %s -> %s (resolver=%s)",
            url,
            selected,
            resolver,
        )
    return selected


def _resolve_media_via_html_fallback(
    url: str, media_type: str, resolver: str, reference: Mapping[str, Any] | None = None
) -> str:
=======
def _resolve_media_via_html_fallback(url: str, media_type: str, resolver: str) -> str:
>>>>>>> 338cb072
    parsed = urlparse(url)
    host = (parsed.hostname or "").lower()
    if host.endswith("twitter.com") or host.endswith("x.com"):
        resolved = _resolve_media_via_twitter_html(url, media_type)
        if resolved:
            logger.info(
                "Resolved media via Twitter HTML fallback %s -> %s (resolver=%s)",
                url,
                resolved,
                resolver,
            )
            return resolved
<<<<<<< HEAD
        ref = reference or {}
        username = ""
        for key in ("author_username", "user_screen_name", "username", "screen_name"):
            value = ref.get(key)
            if isinstance(value, str) and value.strip():
                username = value.strip()
                break
        if not username:
            segments = [segment for segment in parsed.path.split("/") if segment]
            if len(segments) >= 2:
                username = segments[0]
        tweet_id = ""
        for key in ("tweet_id", "id", "status_id"):
            value = ref.get(key)
            if isinstance(value, str) and value.strip():
                tweet_id = value.strip()
                break
        if not tweet_id:
            segments = [segment for segment in parsed.path.split("/") if segment]
            if segments:
                candidate = segments[-1]
                tweet_id = candidate.split("?")[0]
        if username and tweet_id:
            resolved = _resolve_media_via_twstalker(
                username=username, tweet_id=tweet_id, media_type=media_type, resolver=resolver
            )
            if resolved:
                return resolved
=======
>>>>>>> 338cb072
    return ""


def _serialisable_payload(value: Any) -> Any:
    if isinstance(value, dict):
        return {k: _serialisable_payload(v) for k, v in value.items() if v is not None}
    if isinstance(value, list):
        return [_serialisable_payload(item) for item in value]
    return value


def _log_openai_request(kind: str, payload: dict[str, Any], *, context: dict[str, Any] | None = None) -> None:
    entry: dict[str, Any] = {"kind": kind, "payload": _serialisable_payload(payload)}
    if context:
        entry["context"] = _serialisable_payload(context)
    try:
        logger.info("GPT request payload: %s", json.dumps(entry, ensure_ascii=False))
    except Exception:
        logger.exception("Nie udało się zserializować payloadu GPT: %s", entry)


def _bot_for(channel: Channel):
    token = (channel.bot_token or "").strip()
    if not token:
        return None
    return Bot(token=token)

_oai: OpenAI | None = None
_OPENAI_SEED: Optional[int] = None

_SUPPORTED_MEDIA_TYPES = {"photo", "video", "doc"}
_IDENTIFIER_KEYS = (
    "tweet_id",
    "tg_post_url",
    "message_id",
    "chat_id",
    "video_id",
    "record_id",
    "media_id",
    "post_id",
    "story_id",
    "permalink",
    "source_locator",
)
_PLACEHOLDER_IDENTIFIER_VALUES = {
    "tg_post_url",
    "tweet_id",
    "message_id",
    "chat_id",
    "video_id",
    "record_id",
    "media_id",
    "post_id",
    "story_id",
    "permalink",
    "external_id",
    "source_locator",
}
_IDENTIFIER_KEY_ALIASES = {
    "identyfikator": "identifier",
    "identyfikator źródła": "source_locator",
    "identyfikator zrodla": "source_locator",
    "source identifier": "source_locator",
    "source id": "source_locator",
    "id źródła": "source_locator",
    "id zrodla": "source_locator",
    "source locator": "source_locator",
}

_REQUIRED_OPENAI_TOOL = "web_search"
_OPTIONAL_OPENAI_TOOLS = {"image_generation"}


def _client():
    global _oai
    if _oai is None:
        key = os.getenv("OPENAI_API_KEY", "")
        if not key:
            raise RuntimeError("Brak OPENAI_API_KEY – drafty wymagają GPT.")
        timeout_default = 60.0
        try:
            timeout_s = float(os.getenv("OPENAI_TIMEOUT", timeout_default))
        except (TypeError, ValueError):
            logger.warning("OPENAI_TIMEOUT musi być liczbą – używam wartości domyślnej %.1f", timeout_default)
            timeout_s = timeout_default

        try:
            max_retries_raw = os.getenv("OPENAI_MAX_RETRIES", "0")
            max_retries = int(str(max_retries_raw).strip() or 0)
        except ValueError:
            logger.warning("OPENAI_MAX_RETRIES musi być liczbą całkowitą – ustawiam 0")
            max_retries = 0
        if max_retries < 0:
            logger.warning("OPENAI_MAX_RETRIES nie może być ujemne – ustawiam 0")
            max_retries = 0

        if timeout_s <= 0:
            logger.warning("OPENAI_TIMEOUT musi być dodatnie – używam wartości domyślnej %.1f", timeout_default)
            timeout_s = timeout_default

        client_kwargs: dict[str, Any] = {
            "timeout": timeout_s,
            "max_retries": max_retries,
        }

        base_url = os.getenv("OPENAI_BASE_URL", "").strip()
        if base_url:
            client_kwargs["base_url"] = base_url

        organization = os.getenv("OPENAI_ORG", "").strip() or os.getenv("OPENAI_ORGANIZATION", "").strip()
        if organization:
            client_kwargs["organization"] = organization

        project = os.getenv("OPENAI_PROJECT", "").strip()
        if project:
            client_kwargs["project"] = project

        _oai = OpenAI(**client_kwargs)
    return _oai


def _ensure_internet_tools(payload: dict[str, Any]) -> dict[str, Any]:
    enriched = dict(payload)

    raw_tools = enriched.get("tools") or []
    tools: list[dict[str, Any]] = []
    has_required_tool = False
    for tool in raw_tools:
        if isinstance(tool, Mapping):
            tool_dict = dict(tool)
            if tool_dict.get("type") == _REQUIRED_OPENAI_TOOL:
                has_required_tool = True
            tools.append(tool_dict)
        else:
            tools.append(tool)
    if not has_required_tool:
        tools.insert(0, {"type": _REQUIRED_OPENAI_TOOL})
    enriched["tools"] = tools

    tool_choice = enriched.get("tool_choice")
    if not (isinstance(tool_choice, Mapping) and tool_choice.get("type") == _REQUIRED_OPENAI_TOOL):
        enriched["tool_choice"] = {"type": _REQUIRED_OPENAI_TOOL}
    return enriched


def _responses_payload_variants(payload: dict[str, Any]) -> list[dict[str, Any]]:
    primary = _ensure_internet_tools(payload)
    variants: list[dict[str, Any]] = [primary]

    tools = primary.get("tools", [])
    fallback_tools = [tool for tool in tools if tool.get("type") not in _OPTIONAL_OPENAI_TOOLS]
    if fallback_tools and len(fallback_tools) != len(tools):
        fallback_payload = dict(primary)
        fallback_payload["tools"] = fallback_tools
        variants.append(fallback_payload)
    return variants


def _call_openai_responses(client: OpenAI, payload: dict[str, Any], *, context: dict[str, Any] | None = None):
    variants = _responses_payload_variants(payload)
    last_error: BadRequestError | None = None
    for attempt, attempt_payload in enumerate(variants, start=1):
        attempt_context = dict(context or {})
        attempt_context.setdefault("internet_enforced", True)
        attempt_context["internet_attempt"] = attempt
        _log_openai_request("responses.create", attempt_payload, context=attempt_context)
        try:
            return client.responses.create(**attempt_payload)
        except BadRequestError as exc:
            last_error = exc
            message = str(exc)
            if _REQUIRED_OPENAI_TOOL in message:
                logger.error(
                    "Model %s nie wspiera narzędzia %s – wybierz model z dostępem do internetu.",
                    attempt_payload.get("model"),
                    _REQUIRED_OPENAI_TOOL,
                )
                raise
            if attempt < len(variants):
                logger.warning(
                    "Model %s odrzucił dodatkowe narzędzia (%s) – próbuję ponownie z minimalnym zestawem.",
                    attempt_payload.get("model"),
                    message,
                )
            else:
                raise
    if last_error is not None:
        raise last_error
    raise RuntimeError("Brak wariantów zapytania do OpenAI.")


def _combine_response_text(response: Any) -> str:
    text_chunks: list[str] = []
    output_items = getattr(response, "output", None) or []
    for item in output_items:
        content = getattr(item, "content", None) or []
        for part in content:
            text = getattr(part, "text", None)
            if text:
                text_chunks.append(text)
    if not text_chunks:
        fallback_text = getattr(response, "output_text", None)
        if isinstance(fallback_text, str) and fallback_text.strip():
            text_chunks.append(fallback_text.strip())
    return "\n".join(chunk.strip() for chunk in text_chunks if chunk).strip()


def _openai_seed() -> Optional[int]:
    global _OPENAI_SEED
    if _OPENAI_SEED is not None:
        return _OPENAI_SEED
    raw = os.getenv("OPENAI_SEED", "").strip()
    if not raw:
        _OPENAI_SEED = None
        return None
    try:
        _OPENAI_SEED = int(raw)
    except ValueError:
        logger.warning("OPENAI_SEED musi być liczbą całkowitą – pomijam wartość %r", raw)
        _OPENAI_SEED = None
    return _OPENAI_SEED

def _channel_constraints_prompt(channel: Channel) -> str:
    rules: list[str] = []
    language = (channel.language or "").strip()
    if language:
        rules.append(f"Piszesz w języku: {language}.")

    if getattr(channel, "max_chars", None):
        rules.append(f"Limit długości tekstu: maksymalnie {channel.max_chars} znaków.")

    emoji_min = getattr(channel, "emoji_min", None)
    emoji_max = getattr(channel, "emoji_max", None)
    if emoji_min or emoji_max:
        low = emoji_min or 0
        high = emoji_max or 0
        rules.append(f"Liczba emoji w treści:od {low}, do {high}.")

    footer = (channel.footer_text or "").strip()
    if footer:
        rules.append("Stopka kanału:")
        rules.append(footer)

    if getattr(channel, "no_links_in_text", False):
        rules.append("Nie dodawaj linków w treści.")

    return "\n".join(rule for rule in rules if rule)


def _channel_system_prompt(channel: Channel) -> str:
    base = (channel.style_prompt or "").strip()
    rules = _channel_constraints_prompt(channel).strip()
    if rules:
        return f"{base}\n\nWytyczne kanału:\n{rules}"
    return base


def _select_channel_sources(
    channel: Channel,
    *,
    limit: int = 3,
    rng: random.Random | None = None,
) -> list[ChannelSource]:
    try:
        manager = channel.sources
    except AttributeError:
        return []

    queryset = manager.filter(is_active=True)
    sources = [
        source
        for source in queryset
        if isinstance(source.url, str) and source.url.strip()
    ]
    if not sources or limit <= 0:
        return []

    pool = list(sources)
    weights = [max(int(getattr(item, "priority", 1) or 0), 0) for item in pool]
    rng = rng or random
    selected: list[ChannelSource] = []
    total = min(limit, len(pool))
    for _ in range(total):
        if not pool:
            break
        if not any(weights):
            weights = [1 for _ in pool]
        choice = rng.choices(pool, weights=weights, k=1)[0]
        idx = pool.index(choice)
        selected.append(choice)
        pool.pop(idx)
        weights.pop(idx)
    return selected


def _channel_sources_prompt(channel: Channel) -> str:
    selected = _select_channel_sources(channel, limit=1)
    if not selected:
        return ""

    source = selected[0]
    name = (source.name or "").strip()
    url = (source.url or "").strip()
    priority = getattr(source, "priority", 0)
    label = url
    if name:
        label = f"{name} – {url}"

    lines = [
        "Preferuj następujące źródło kanału (wybrane losowo według priorytetu):",
        f"{label} (priorytet {priority})",
        "W polu source wypisz dokładny permalink wpisu/artykułu wykorzystanego do przygotowania posta.",
    ]
    return "\n".join(lines)


def _article_context(article: dict[str, Any] | None) -> str:
    if not isinstance(article, dict) or not article:
        return ""

    bits: list[str] = []

    post_data = article.get("post")
    if isinstance(post_data, dict):
        raw_text = str(post_data.get("text", "") or "").strip()
        if raw_text:
            bits.append("Treść źródłowa:")
            bits.append(raw_text)

        headline = str(post_data.get("title", "") or "").strip()
        if headline:
            bits.insert(0, f"Tytuł: {headline}")

        summary = str(post_data.get("summary", "") or "").strip()
        if summary:
            bits.append("Streszczenie:")
            bits.append(summary)

    media_data = article.get("media")
    if isinstance(media_data, list) and media_data:
        bits.append("Media źródłowe:")
        for idx, item in enumerate(media_data, 1):
            if not isinstance(item, dict):
                continue
            media_type = str(item.get("type", "") or "").strip()
            url = str(item.get("source_url") or item.get("url") or "").strip()
            caption = str(item.get("caption") or item.get("title") or "").strip()
            label = f"{idx}. {media_type or 'media'}"
            if caption and url:
                bits.append(f"{label}: {caption} – {url}")
            elif url:
                bits.append(f"{label}: {url}")
            elif caption:
                bits.append(f"{label}: {caption}")

    if bits:
        return "\n".join(bits)

    # Fallback to legacy keys for backwards compatibility
    fallback_mappings = (
        ("title", "Tytuł"),
        ("summary", "Podsumowanie"),
        ("lead", "Lead"),
        ("image_url", "Preferowane zdjęcie"),
        ("url", "Źródło"),
    )
    legacy_bits: list[str] = []
    for key, label in fallback_mappings:
        value = str(article.get(key, "") or "").strip()
        if value:
            legacy_bits.append(f"{label}: {value}")
    return "\n".join(legacy_bits)


def _shorten_for_prompt(value: str, *, width: int = 200) -> str:
    collapsed = " ".join((value or "").split())
    if not collapsed:
        return ""
    return textwrap.shorten(collapsed, width=width, placeholder="…")


def _recent_post_texts(channel: Channel, *, limit: int = 40) -> list[str]:
    statuses = [
        Post.Status.DRAFT,
        Post.Status.APPROVED,
        Post.Status.SCHEDULED,
        Post.Status.PUBLISHED,
    ]
    queryset = (
        channel.posts.filter(status__in=statuses)
        .order_by("-id")
        .values_list("text", flat=True)[:limit]
    )
    return [" ".join((text or "").split()) for text in queryset if text]


def _score_similar_texts(candidate: str, existing: 
                         
                         
                         
                         
                         
                         [str]) -> list[tuple[float, str]]:
    candidate_clean = " ".join((candidate or "").split())
    if not candidate_clean:
        return []
    scored: list[tuple[float, str]] = []
    for original in existing:
        if not original:
            continue
        score = fuzz.token_set_ratio(candidate_clean, original) / 100.0
        scored.append((score, original))
    scored.sort(key=lambda item: item[0], reverse=True)
    return scored


def _merge_avoid_texts(existing: list[str], new_items: Iterable[str], *, limit: int = 5) -> list[str]:
    seen: set[str] = set()
    merged: list[str] = []
    for source in list(existing) + list(new_items):
        cleaned = " ".join((source or "").split())
        if not cleaned:
            continue
        if cleaned in seen:
            continue
        seen.add(cleaned)
        merged.append(source)
        if len(merged) >= limit:
            break
    return merged


def _build_user_prompt(
    channel: Channel,
    article: dict[str, Any] | None,
    avoid_texts: list[str] | None = None,
) -> str:
    instructions = [
        "Zwróć dokładnie jeden obiekt JSON zawierający pola:",
        "- post: obiekt z polem text zawierającym gotową treść posta zgodną z zasadami kanału;",
        "- source: zródła na których oparłeś artykuł, powienien tu być dokładny link wpisu/artykułu;",
        "- media: lista 0-5 obiektów opisujących multimedia do posta.",
        (
            "Każdy obiekt media powinien zawierać resolver "
            "(np. twitter/telegram/instagram/rss) oraz reference – obiekt z prawdziwymi"
            " identyfikatorami źródła (np. {\"tg_post_url\": \"https://t.me/...\"," 
            " \"posted_at\": \"2024-06-09T10:32:00Z\"})."
        ),
        (
            "Treść posta oraz wszystkie media muszą opisywać to samo wydarzenie lub wpis."
            " Jeśli nie masz dopasowanego medium, zwróć pustą listę media."
        ),
        "Pole identyfikator (jeśli użyte) ma zawierać rzeczywistą wartość identyfikatora, a nie nazwę pola ani placeholder.",
        (
            "Jeżeli brak dedykowanych kluczy platformy, ustaw reference.source_locator na"
            " kanoniczny adres strony źródłowej (np. permalink posta lub artykułu),"
            " zamiast podawać bezpośredni link do pliku multimedialnego."
        ),
        (
            "Jeśli korzystasz z wpisów Telegram, pamiętaj o zachowaniu sensu i chronologii całego wątku,"
            " aby poprawnie oddać kontekst wydarzeń."
        ),
        "Nie podawaj bezpośrednich linków do plików w treści posta.",

        "Używaj wyłącznie angielskich nazw pól w formacie snake_case (ASCII, bez spacji i znaków diakrytycznych).",
        (
            "Jeśli media pochodzą z artykułu lub innego źródła, dołącz dostępne metadane"
            " (caption, posted_at, author)."
        ),
        "Pole has_spoiler (true/false) jest opcjonalne i dotyczy wyłącznie zdjęć wymagających ukrycia.",
    ]

    if channel.max_chars:
        instructions.append(
            "Długość odpowiedzi musi mieścić się w limicie znaków opisanym w poleceniach kanału."
        )

    sources_prompt = _channel_sources_prompt(channel).strip()
    if sources_prompt:
        instructions.append(sources_prompt)

    article_context = _article_context(article)
    if article_context:
        instructions.append("Korzystaj z poniższych danych artykułu:")
        instructions.append(article_context)

    avoid = avoid_texts or []
    if avoid:
        instructions.append(
            "Unikaj powtarzania poniższych tekstów (to niedawne wpisy kanału lub poprzednie szkice, zmień fakty i sformułowania):"
        )
        for idx, text in enumerate(avoid, 1):
            snippet = _shorten_for_prompt(text, width=220)
            if snippet:
                instructions.append(f"{idx}. {snippet}")

    return "\n".join(instructions)


def _strip_code_fence(raw: str) -> str:
    cleaned = raw.strip()
    if cleaned.startswith("```"):
        lines = [line for line in cleaned.splitlines() if not line.startswith("```")]
        return "\n".join(lines).strip()
    return cleaned


def _default_image_prompt(post_text: str) -> str:
    snippet = textwrap.shorten(" ".join(post_text.split()), width=220, placeholder="…")
    return (
        "Fotorealistyczne zdjęcie ilustrujące temat wpisu: "
        f"{snippet}. Reporterskie ujęcie, realistyczne kolory, brak napisów."
    )


def _guess_media_type_from_url(url: str, fallback: str) -> str:
    try:
        parsed = urlparse(url)
        path = parsed.path or ""
        ext = Path(path).suffix.lower()
    except Exception:
        ext = ""
    if ext in IMAGE_EXTENSIONS:
        return "photo"
    if ext in VIDEO_EXTENSIONS:
        return "video"
    if ext in DOC_EXTENSIONS:
        return "doc"
    return fallback


def _normalise_article_sources(raw: Any) -> list[dict[str, str]]:
    def _coerce(entry: Any) -> dict[str, str] | None:
        if isinstance(entry, str):
            url = entry.strip()
            if not url:
                return None
            return {"url": url}
        if isinstance(entry, Mapping):
            url_value = (
                str(
                    entry.get("url")
                    or entry.get("link")
                    or entry.get("source")
                    or entry.get("href")
                    or ""
                )
                .strip()
            )
            if not url_value:
                return None
            label_value = (
                str(
                    entry.get("label")
                    or entry.get("title")
                    or entry.get("name")
                    or ""
                )
                .strip()
            )
            payload: dict[str, str] = {"url": url_value}
            if label_value:
                payload["label"] = label_value
            return payload
        return None

    if isinstance(raw, list):
        seen: set[str] = set()
        normalised: list[dict[str, str]] = []
        for item in raw:
            processed = _coerce(item)
            if not processed:
                continue
            url = processed["url"]
            if url in seen:
                continue
            seen.add(url)
            normalised.append(processed)
        return normalised

    single = _coerce(raw)
    return [single] if single else []


def _normalise_media_payload(media: Any, fallback_prompt: str) -> list[dict[str, Any]]:
    items = media or []
    if isinstance(items, (dict, str)):
        items = [items]

    normalised: list[dict[str, Any]] = []

    for raw in items:
        logger.debug("Processing media entry %s", raw)
        entry = raw if isinstance(raw, dict) else {"url": raw}
        if not isinstance(entry, dict):
            continue

        normalised_entry: dict[str, Any] = {}
        for key, value in entry.items():
            key_str = str(key).strip()
            alias = _IDENTIFIER_KEY_ALIASES.get(key_str.lower(), key_str)
            normalised_entry[alias] = value
        entry = normalised_entry

        media_type = _normalise_type(entry.get("type"))
        if media_type not in _SUPPORTED_MEDIA_TYPES:
            continue

        has_spoiler_value = entry.get("has_spoiler", entry.get("spoiler"))
        has_spoiler = bool(has_spoiler_value) if has_spoiler_value is not None else False
        caption = str(entry.get("caption") or entry.get("title") or "").strip()
        source_label = str(entry.get("source") or "").strip()
        resolver = str(
            entry.get("resolver")
            or entry.get("provider")
            or entry.get("source_type")
            or entry.get("source_name")
            or ""
        ).strip().lower()

        url_candidate = _first_url_from(entry)
        source_url = url_candidate.strip()

        reference: dict[str, str] = {}
        existing_reference = entry.get("reference") if isinstance(entry.get("reference"), dict) else {}
        for key, value in existing_reference.items():
            if value is None:
                continue
            reference[str(key)] = str(value).strip()

        for key in _IDENTIFIER_KEYS:
            value = entry.get(key)
            if value is None:
                continue
            val = str(value).strip()
            if val:
                reference[key] = val

        identifier = (
            entry.get("identifier")
            or entry.get("source_locator")
            or entry.get("identyfikator")
            or entry.get("id")
        )
        if isinstance(identifier, dict):
            name = str(
                identifier.get("name")
                or identifier.get("nazwa")
                or identifier.get("key")
                or identifier.get("type")
                or ""
            ).strip()
            value = str(
                identifier.get("value")
                or identifier.get("wartosc")
                or identifier.get("id")
                or identifier.get("identifier")
                or ""
            ).strip()
            if name and value:
                reference.setdefault(name, value)
            else:
                for key, value in identifier.items():
                    val = str(value or "").strip()
                    if val:
                        reference.setdefault(str(key), val)
        elif isinstance(identifier, str):
            ident_str = identifier.strip()
            if ident_str:
                if ident_str.startswith(("http://", "https://")):
                    if not source_url:
                        source_url = ident_str
                    if resolver == "telegram":
                        reference["tg_post_url"] = ident_str
                elif ident_str in entry and entry.get(ident_str):
                    reference[ident_str] = str(entry.get(ident_str)).strip()
                elif resolver == "telegram":
                    reference["message_id"] = ident_str
                elif resolver == "twitter":
                    reference["tweet_id"] = ident_str
                elif resolver == "instagram":
                    reference["shortcode"] = ident_str
                else:
                    reference["external_id"] = ident_str

        posted_at = str(entry.get("posted_at") or "").strip()
        if posted_at:
            reference.setdefault("posted_at", posted_at)

        if not resolver:
            if "tweet_id" in reference:
                resolver = "twitter"
            elif "tg_post_url" in reference or source_url.startswith("https://t.me/"):
                resolver = "telegram"
            elif "shortcode" in reference:
                resolver = "instagram"

        cleaned_reference: dict[str, str] = {}
        for key, value in reference.items():
            val = str(value or "").strip()
            if not val:
                continue
            lower_val = val.lower()
            if lower_val == key.lower():
                logger.warning(
                    "Pomijam placeholder identyfikatora %s=%s w media %s",
                    key,
                    val,
                    entry,
                )
                continue
            if lower_val in _PLACEHOLDER_IDENTIFIER_VALUES:
                logger.warning(
                    "Pomijam placeholder identyfikatora %s=%s w media %s",
                    key,
                    val,
                    entry,
                )
                continue
            cleaned_reference[key] = val
        reference = cleaned_reference

        if resolver == "telegram" and reference.get("source_locator"):
            val = reference.pop("source_locator")
            if val:
                reference.setdefault("tg_post_url", val)

        if not source_url and not reference:
            logger.info("Pomijam media bez rozpoznawalnego identyfikatora ani URL: %s", entry)
            continue

        if (
            resolver == "telegram"
            and source_url
            and reference.get("tg_post_url")
            and source_url == reference["tg_post_url"]
        ):
            logger.debug(
                "Usuwam adres źródłowy %s – wymagane pobranie przez resolver %s",
                source_url,
                resolver,
            )
            source_url = ""

        media_item: dict[str, Any] = {
            "type": media_type,
            "has_spoiler": has_spoiler,
        }
        if caption:
            media_item["caption"] = caption
        if source_label:
            media_item["source"] = source_label
        if posted_at:
            media_item["posted_at"] = posted_at
        if source_url:
            media_item["source_url"] = source_url
        if resolver:
            media_item["resolver"] = resolver
        if reference:
            media_item["reference"] = reference

        logger.debug(
            "Normalised media entry: type=%s resolver=%s source_url=%s reference=%s",
            media_type,
            resolver,
            source_url,
            reference,
        )

        normalised.append(media_item)

    return normalised[:5]


def _media_source_snapshot(item: dict[str, Any]) -> dict[str, Any]:
    snapshot: dict[str, Any] = {}
    snapshot["type"] = str(item.get("type") or "").strip().lower()
    snapshot["resolver"] = str(item.get("resolver") or item.get("source") or "").strip().lower()
    snapshot["caption"] = str(item.get("caption") or "").strip()
    snapshot["posted_at"] = str(item.get("posted_at") or "").strip()
    snapshot_source = str(item.get("source_url") or item.get("url") or "").strip()
    snapshot["source"] = snapshot_source
    reference_raw = item.get("reference")
    if isinstance(reference_raw, dict):
        snapshot["reference"] = {k: reference_raw[k] for k in reference_raw if reference_raw[k] not in (None, "")}
    else:
        snapshot["reference"] = {}
    snapshot["status"] = "pending"
    return snapshot


def _guess_extension(media_type: str, content_type: str | None = None) -> str:
    if content_type:
        guessed = mimetypes.guess_extension(content_type.split(";")[0].strip())
        if guessed:
            return guessed
    if media_type == "photo":
        return ".jpg"
    if media_type == "video":
        return ".mp4"
    if media_type == "doc":
        return ".bin"
    return ".bin"


def _detect_media_type(ext: str, content_type: str | None = None) -> str | None:
    ext = (ext or "").lower()
    mime = (content_type or "").split(";")[0].strip().lower()

    doc_mime_prefixes = {
        "application/pdf",
        "application/zip",
        "application/x-zip-compressed",
        "application/x-rar-compressed",
        "application/vnd.openxmlformats-officedocument.presentationml.presentation",
        "application/vnd.ms-powerpoint",
        "application/vnd.openxmlformats-officedocument.wordprocessingml.document",
        "application/msword",
        "application/vnd.openxmlformats-officedocument.spreadsheetml.sheet",
        "application/vnd.ms-excel",
    }

    if mime == "image/gif":
        return "doc"
    if mime.startswith("image/"):
        return "photo"
    if mime.startswith("video/"):
        return "video"
    if mime in doc_mime_prefixes:
        return "doc"

    if ext in {".gif"}:
        return "doc"
    if ext in {".jpg", ".jpeg", ".png", ".webp", ".bmp"}:
        return "photo"
    if ext in {".mp4", ".mov", ".webm", ".mkv", ".avi", ".m4v"}:
        return "video"
    if ext in {
        ".pdf",
        ".zip",
        ".rar",
        ".7z",
        ".doc",
        ".docx",
        ".ppt",
        ".pptx",
        ".xls",
        ".xlsx",
    }:
        return "doc"
    return None


def _persist_resolved_media(
    *,
    content: bytes,
    media_type: str,
    resolver: str,
    reference: dict[str, Any],
    content_type: str | None = None,
) -> str:
    if not content:
        return ""
    media_root = Path(settings.MEDIA_ROOT)
    cache_dir = media_root / "resolved"
    os.makedirs(cache_dir, exist_ok=True)
    ext = _guess_extension(media_type, content_type)
    fname = cache_dir / f"{uuid.uuid4().hex}{ext}"
    try:
        with open(fname, "wb") as fh:
            fh.write(content)
    except Exception:
        logger.exception(
            "Nie udało się zapisać pliku z resolvera %s (media=%s, ref=%s)",
            resolver,
            media_type,
            reference,
        )
        return ""
    return fname.as_posix()


def _resolve_media_reference(
    *,
    resolver: str,
    reference: dict[str, Any],
    media_type: str,
    caption: str = "",
) -> str:
    resolver = (resolver or "").strip().lower()
    if not resolver or not reference:
        return ""

    def _reference_fallback_url() -> str:
        for key in (
            "direct_url",
            "download_url",
            "source_url",
            "tg_post_url",
            "source_locator",
            "tweet_url",
            "permalink",
            "url",
        ):
            value = reference.get(key)
            if isinstance(value, str) and value.strip():
                return value.strip()
        return ""

    fallback_url = _reference_fallback_url()

    builtin_url = _resolve_with_builtin_resolver(resolver, reference, media_type, caption)
    if builtin_url:
        logger.info(
            "Resolved media via built-in resolver %s (ref=%s, url=%s)",
            resolver,
            reference,
            builtin_url,
        )
        return builtin_url

    base_url = os.getenv("MEDIA_RESOLVER_URL", "").strip()
    if not base_url:
        if fallback_url and _looks_like_asset(fallback_url):
            logger.info(
                "Brak MEDIA_RESOLVER_URL – używam bezpośredniego adresu %s (resolver=%s, ref=%s)",
                fallback_url,
                resolver,
                reference,
            )
            return fallback_url
        if fallback_url:
<<<<<<< HEAD
            html_url = _resolve_media_via_html_fallback(
                fallback_url, media_type, resolver, reference
            )
=======
            html_url = _resolve_media_via_html_fallback(fallback_url, media_type, resolver)
>>>>>>> 338cb072
            if html_url:
                logger.info(
                    "Brak MEDIA_RESOLVER_URL – pobrano media z fallback HTML %s (resolver=%s, ref=%s)",
                    fallback_url,
                    resolver,
                    reference,
                )
                return html_url
            if resolver == "telegram" and fallback_url.startswith(("https://t.me/", "http://t.me/")):
                logger.info(
                    "Brak MEDIA_RESOLVER_URL – używam adresu Telegram %s (resolver=%s, ref=%s)",
                    fallback_url,
                    resolver,
                    reference,
                )
                return fallback_url
            logger.warning(
                "Pominięto fallback URL %s – wygląda na stronę HTML. Skonfiguruj TELEGRAM_RESOLVER_* lub MEDIA_RESOLVER_URL",
                fallback_url,
            )
        logger.warning(
            "Brak MEDIA_RESOLVER_URL – nie mogę rozwiązać identyfikatora %s (%s)",
            resolver,
            reference,
        )
        return ""

    endpoint = f"{base_url.rstrip('/')}/resolve/{resolver}"
    payload = {"media_type": media_type, "caption": caption or "", **reference}
    timeout_s = float(os.getenv("MEDIA_RESOLVER_TIMEOUT", 30))

    try:
        response = httpx.post(endpoint, json=payload, timeout=timeout_s)
        response.raise_for_status()
    except httpx.HTTPStatusError as exc:
        logger.warning(
            "Resolver %s zwrócił HTTP %s dla %s", resolver, exc.response.status_code, reference
        )
        return ""
    except httpx.RequestError as exc:
        logger.warning("Błąd sieci przy resolverze %s: %s", resolver, exc)
        return ""

    content_type = (response.headers.get("content-type") or "").lower()
    if "application/json" in content_type:
        try:
            data = response.json()
        except ValueError:
            logger.warning("Resolver %s zwrócił niepoprawny JSON", resolver)
            return ""
        download_url = str(
            data.get("download_url")
            or data.get("url")
            or data.get("source_url")
            or ""
        ).strip()
        if download_url:
            logger.info(
                "Resolver %s zwrócił bezpośredni URL %s (ref=%s)",
                resolver,
                download_url,
                reference,
            )
            return download_url
        content_b64 = data.get("content_base64")
        if content_b64:
            try:
                binary = base64.b64decode(content_b64)
            except Exception:
                logger.exception("Nie udało się zdekodować treści base64 z resolvera %s", resolver)
                return ""
            persisted = _persist_resolved_media(
                content=binary,
                media_type=media_type,
                resolver=resolver,
                reference=reference,
                content_type=data.get("content_type"),
            )
            if persisted:
                logger.info(
                    "Resolver %s zwrócił treść base64 – zapisano %s (ref=%s)",
                    resolver,
                    persisted,
                    reference,
                )
            return persisted
        logger.warning("Resolver %s nie zwrócił żadnego URL ani danych", resolver)
        return ""

    binary = response.content
    if not binary:
        logger.warning("Resolver %s zwrócił pustą odpowiedź binarną", resolver)
        return ""
    persisted = _persist_resolved_media(
        content=binary,
        media_type=media_type,
        resolver=resolver,
        reference=reference,
        content_type=content_type,
    )
    if persisted:
        logger.info(
            "Resolver %s zwrócił dane binarne – zapisano %s (ref=%s)",
            resolver,
            persisted,
            reference,
        )
    return persisted


def _first_url_from(value: Any) -> str:
    url_keys = ("source_url", "download_url", "url", "image_url", "href")
    nested_keys = ("source", "asset", "file", "image", "media", "items", "data", "results", "variants")

    stack: list[Any] = [value]
    while stack:
        current = stack.pop()
        if isinstance(current, str):
            candidate = current.strip()
            if candidate:
                return candidate
            continue
        if isinstance(current, dict):
            for key in url_keys:
                raw_url = current.get(key)
                if isinstance(raw_url, str) and raw_url.strip():
                    return raw_url.strip()
            for key in nested_keys:
                nested = current.get(key)
                if nested:
                    stack.append(nested)
        elif isinstance(current, (list, tuple)):
            stack.extend(current)
    return ""


def _normalise_type(value: Any) -> str:
    mapped = str(value or "").strip().lower()
    aliases = {
        "image": "photo",
        "picture": "photo",
        "photo": "photo",
        "animation": "doc",
        "gif": "doc",
        "document": "doc",
        "file": "doc",
        "pdf": "doc",
    }
    if mapped in aliases:
        mapped = aliases[mapped]
    if mapped in {"photo", "video", "doc"}:
        return mapped
    return "photo"


def _resolve_with_builtin_resolver(
    resolver: str,
    reference: dict[str, Any],
    media_type: str,
    caption: str,
) -> str:
    resolver = (resolver or "").strip().lower()
    if resolver == "telegram":
        return _resolve_media_via_telegram(reference, media_type, caption)
    return ""


def _resolve_media_via_telegram(
    reference: dict[str, Any],
    media_type: str,
    caption: str,
) -> str:
    from apps.posts.resolvers import telegram as telegram_resolver

    tg_url = reference.get("tg_post_url") or reference.get("source_locator")
    if not tg_url:
        return ""
    logger.info("Wbudowany resolver Telegram – pobieram %s", tg_url)
    try:
        result = telegram_resolver.download_telegram_media(
            tg_url,
            media_type=media_type,
            caption=caption,
        )
    except telegram_resolver.TelegramMediaNotFound as exc:
        logger.warning("Wbudowany resolver Telegram nie znalazł mediów (%s): %s", tg_url, exc)
        return ""
    except telegram_resolver.TelegramResolverNotConfigured:
        logger.warning("Resolver Telegram nie został skonfigurowany – pomijam wbudowane pobieranie")
        return ""
    except Exception:
        logger.exception("Błąd wbudowanego resolvera telegram dla %s", tg_url)
        return ""

    if result:
        logger.info("Wbudowany resolver Telegram zakończył się sukcesem: %s", result)
        return result

    logger.warning("Wbudowany resolver Telegram nie zwrócił pliku dla %s", tg_url)
    return ""


def _parse_gpt_payload(raw: str) -> dict[str, Any] | None:
    cleaned = _strip_code_fence(raw)
    try:
        data = json.loads(cleaned)
    except json.JSONDecodeError:
        logger.warning("GPT zwrócił niepoprawny JSON: %s", raw)
        return None
    if not isinstance(data, dict):
        return None
    post_data = data.get("post")
    post_payload: dict[str, Any] = {}
    text = ""
    if isinstance(post_data, dict):
        post_payload = dict(post_data)
        text = str(post_payload.get("text", "") or "").strip()
    legacy_text = str(data.get("post_text", "") or "").strip()
    if not text and legacy_text:
        text = legacy_text
    if not text:
        return None
    post_payload["text"] = text
    media = _normalise_media_payload(data.get("media"), _default_image_prompt(text))
    payload: dict[str, Any] = {
        "post": post_payload,
        "media": media,
        "raw_response": cleaned,
    }
    if "source" in data:
        payload["source"] = data.get("source")
    return payload


def gpt_generate_text(
    system_prompt: str,
    user_prompt: str,
    *,
    log_context: dict[str, Any] | None = None,
) -> str | None:
    try:
        cli = _client()
    except RuntimeError as exc:
        logger.warning("Pomijam generowanie GPT: %s", exc)
        return None
    try:
        model = os.getenv("OPENAI_MODEL", "gpt-5")
        temperature = float(os.getenv("OPENAI_TEMPERATURE", 0.2))
        seed = _openai_seed()
        context = dict(log_context or {})

        responses_payload: dict[str, Any] = {
            "model": model,
            "temperature": temperature,
            "input": [
                {
                    "role": "system",
                    "content": [{"type": "input_text", "text": system_prompt}],
                },
                {
                    "role": "user",
                    "content": [{"type": "input_text", "text": user_prompt}],
                },
            ],
            "tools": [
                {"type": "web_search"},
                {"type": "image_generation"},
            ],
        }
        if seed is not None:
            responses_payload["seed"] = seed
        response = _call_openai_responses(cli, responses_payload, context=context)
        combined = _combine_response_text(response)
        if combined:
            return combined
        return None
    except RateLimitError as e:
        # twarde „insufficient_quota” – nie retry’ujemy, zwracamy None
        if "insufficient_quota" in str(e):
            return None
        raise
    except (APIError, APIConnectionError, APITimeoutError):
        # pozwól Celery autoretry
        raise

def gpt_new_draft(channel: Channel) -> dict[str, Any] | None:
    return gpt_generate_post_payload(channel)


def gpt_generate_post_payload(channel: Channel, article: dict[str, Any] | None = None) -> dict[str, Any] | None:
    channel_prompt = _channel_system_prompt(channel)
    recent_texts = _recent_post_texts(channel)
    avoid_texts: list[str] = []
    max_attempts = max(int(os.getenv("GPT_DUPLICATE_MAX_ATTEMPTS", 3)), 1)
    similarity_threshold = float(os.getenv("GPT_DUPLICATE_THRESHOLD", 0.9))

    for attempt in range(1, max_attempts + 1):
        system_prompt = _build_user_prompt(channel, article, avoid_texts)
        raw = gpt_generate_text(
            system_prompt,
            channel_prompt,
            log_context={
                "channel_id": channel.id,
                "attempt": attempt,
                "purpose": "draft",
            },
        )
        if raw is None:
            return None
        payload = _parse_gpt_payload(raw)
        if payload is None:
            logger.warning(
                "GPT draft response (channel=%s attempt=%s) nie zawiera poprawnego JSON",
                channel.id,
                attempt,
            )
            return None
        logger.info(
            "GPT draft response (channel=%s attempt=%s): %s",
            channel.id,
            attempt,
            json.dumps(payload, ensure_ascii=False),
        )

        text = ""
        post_data = payload.get("post")
        if isinstance(post_data, dict):
            text = str(post_data.get("text") or "").strip()
        if not text:
            return payload

        scores = _score_similar_texts(text, recent_texts)
        best_score = scores[0][0] if scores else 0.0
        if best_score < similarity_threshold or attempt >= max_attempts:
            return payload

        duplicates = [original for score, original in scores if score >= similarity_threshold]
        logger.info(
            "GPT draft detected high similarity %.3f with %s entries for channel %s",
            best_score,
            len(duplicates),
            channel.id,
        )
        avoid_candidates = duplicates[:3] + [text]
        avoid_texts = _merge_avoid_texts(avoid_texts, avoid_candidates)

    return payload

def gpt_rewrite_text(channel: Channel, text: str, editor_prompt: str) -> str:
    channel_prompt = _channel_system_prompt(channel)
    system_prompt = (
        "Przepisz poniższy tekst zgodnie z zasadami i wytycznymi edytora. "
        "Zachowaj charakter kanału, wymagania dotyczące długości, emoji oraz stopki opisane w poleceniach kanału."

    )
    rewritten = gpt_generate_text(
        system_prompt,
        channel_prompt,
        log_context={
            "channel_id": channel.id,
            "purpose": "rewrite",
        },
    )
    return rewritten or text


def _current_metadata(post: Post) -> dict[str, Any]:
    metadata = getattr(post, "source_metadata", {})
    if isinstance(metadata, dict):
        return dict(metadata)
    return {}


def _rewrite_section(metadata: dict[str, Any]) -> dict[str, Any]:
    rewrite = metadata.get("rewrite")
    if isinstance(rewrite, dict):
        return dict(rewrite)
    return {}


def _format_timestamp(value: datetime | None) -> tuple[str, str]:
    if value is None:
        return "", ""
    local = timezone.localtime(value)
    return value.isoformat(), date_format(local, "d.m.Y H:i")


def _text_checksum(text: str) -> str:
    return hashlib.sha256((text or "").encode("utf-8")).hexdigest()


def mark_rewrite_requested(post: Post, *, prompt: str = "", auto_save: bool = True) -> dict[str, Any]:
    """Zapisz w metadanych, że dla posta zlecono korektę GPT."""

    metadata = _current_metadata(post)
    rewrite = _rewrite_section(metadata)

    requested_at = timezone.now()
    requested_iso, requested_display = _format_timestamp(requested_at)

    rewrite.update(
        {
            "status": "pending",
            "prompt": prompt,
            "requested_at": requested_iso,
            "requested_display": requested_display,
            "completed_at": "",
            "completed_display": "",
            "text_checksum": _text_checksum(post.text or ""),
        }
    )

    metadata["rewrite"] = rewrite
    post.source_metadata = metadata
    if auto_save:
        post.save(update_fields=["source_metadata"])
    return rewrite


def mark_rewrite_completed(post: Post, *, auto_save: bool = True) -> dict[str, Any]:
    """Zapisz w metadanych moment zakończenia korekty GPT."""

    metadata = _current_metadata(post)
    rewrite = _rewrite_section(metadata)

    completed_at = timezone.now()
    completed_iso, completed_display = _format_timestamp(completed_at)

    rewrite.update(
        {
            "status": "completed",
            "completed_at": completed_iso,
            "completed_display": completed_display,
            "text_checksum": _text_checksum(post.text or ""),
        }
    )

    metadata["rewrite"] = rewrite
    post.source_metadata = metadata
    if auto_save:
        post.save(update_fields=["source_metadata"])
    return rewrite


def _media_expiry_deadline():
    return timezone.now() + timedelta(days=int(os.getenv("MEDIA_CACHE_TTL_DAYS", 7)))


def _attach_additional_telegram_album_media(
    *,
    post: Post,
    resolver: str,
    base_reference: dict[str, Any],
    media_type: str,
    caption: str,
    posted_at: str,
    has_spoiler: bool,
    next_order: int,
    extras: List[Dict[str, str]],
) -> tuple[int, list[dict[str, Any]]]:
    snapshots: list[dict[str, Any]] = []
    for extra in extras:
        extra_url = str(extra.get("uri") or extra.get("url") or "").strip()
        if not extra_url:
            continue
        extra_type = str(extra.get("type") or media_type or "").strip().lower() or media_type or "photo"
        extra_reference = dict(base_reference)
        extra_reference.pop("cache_path", None)
        extra_reference["resolved_url"] = extra_url
        extra_reference["auto_album"] = True
        extra_snapshot: dict[str, Any] = {
            "type": extra_type,
            "resolver": resolver,
            "caption": caption,
            "posted_at": posted_at,
            "source": extra_url,
            "reference": dict(extra_reference),
            "status": "pending",
            "auto_album": True,
        }
        pm_extra = PostMedia.objects.create(
            post=post,
            type=extra_type,
            source_url=extra_url,
            resolver=resolver,
            reference_data=extra_reference,
            order=next_order,
            has_spoiler=has_spoiler,
        )
        next_order += 1
        try:
            cache_path = cache_media(pm_extra)
        except Exception:
            logger.exception(
                "Nie udało się pobrać dodatkowego medium Telegram %s (post %s)",
                extra_url,
                post.id,
            )
            pm_extra.delete()
            extra_snapshot["status"] = "error"
            extra_snapshot["error"] = "cache_failure"
            snapshots.append(extra_snapshot)
            continue
        if not cache_path:
            logger.info(
                "Pomijam dodatkowe medium %s dla posta %s – brak cache po pobraniu (%s)",
                pm_extra.id,
                post.id,
                extra_url,
            )
            pm_extra.delete()
            extra_snapshot["status"] = "skipped"
            extra_snapshot["error"] = "empty_cache"
            snapshots.append(extra_snapshot)
            continue
        extra_reference["cache_path"] = cache_path
        extra_snapshot["status"] = "cached"
        extra_snapshot["reference"] = dict(extra_reference)
        snapshots.append(extra_snapshot)
    return next_order, snapshots


def attach_media_from_payload(post: Post, media_payload: list[dict[str, Any]]):
    post.media.all().delete()
    telegram_counts: dict[str, int] = {}
    for item in media_payload:
        if not isinstance(item, dict):
            continue
        reference = item.get("reference")
        if not isinstance(reference, dict):
            continue
        tg_url = str(reference.get("tg_post_url") or "").strip()
        if tg_url:
            telegram_counts[tg_url] = telegram_counts.get(tg_url, 0) + 1

    processed_albums: set[str] = set()
    source_entries: list[dict[str, Any]] = []
    next_order = 0
    for item in media_payload:
        if not isinstance(item, dict):
            continue
        media_type = str(item.get("type", "photo") or "photo").strip().lower()
        if media_type == "image":
            media_type = "photo"
        if media_type not in {"photo", "video", "doc"}:
            snapshot = _media_source_snapshot(item)
            snapshot.update({"status": "skipped", "error": "unsupported_type"})
            source_entries.append(snapshot)
            continue

        snapshot = _media_source_snapshot(item)
        resolver_name = snapshot.get("resolver", "")
        reference_data = dict(snapshot.get("reference") or {})
        original_source = snapshot.get("source", "")
        caption = snapshot.get("caption", "")
        posted_at = snapshot.get("posted_at", "")
        source_url = str(item.get("source_url") or item.get("url") or "").strip()

        if source_url:
            reference_data.setdefault("original_url", source_url)
        elif original_source:
            reference_data.setdefault("original_url", original_source)

        source_entry = {
            "type": media_type,
            "resolver": resolver_name,
            "caption": caption,
            "posted_at": posted_at,
            "source": source_url or original_source,
            "reference": dict(reference_data),
            "status": "pending",
        }

        if not source_url:
            if resolver_name and reference_data:
                logger.info(
                    "Resolving media via %s for post %s (ref=%s)",
                    resolver_name or "unknown",
                    post.id,
                    reference_data,
                )
                resolve_input = dict(reference_data)
                source_url = _resolve_media_reference(
                    resolver=resolver_name,
                    reference=resolve_input,
                    media_type=media_type,
                    caption=caption,
                )
                if source_url:
                    logger.info(
                        "Resolved media for post %s via %s (url=%s)",
                        post.id,
                        resolver_name or "unknown",
                        source_url,
                    )
            if not source_url:
                logger.warning(
                    "Nie udało się pobrać medium typu %s dla posta %s (resolver=%s, reference=%s)",
                    media_type,
                    post.id,
                    resolver_name or "brak",
                    reference_data,
                )
                source_entry["status"] = "unresolved"
                source_entry["error"] = "missing_source"
                source_entries.append(source_entry)
                continue

        reference_data.setdefault("resolved_url", source_url)
        if posted_at and "posted_at" not in reference_data:
            reference_data["posted_at"] = posted_at
        if caption and "caption" not in reference_data:
            reference_data["caption"] = caption

        has_spoiler = item.get("has_spoiler")
        if has_spoiler is None and media_type == "photo":
            has_spoiler = bool(getattr(post.channel, "auto_blur_default", False))
        else:
            has_spoiler = bool(has_spoiler)

        pm = PostMedia.objects.create(
            post=post,
            type=media_type,
            source_url=source_url,
            resolver=resolver_name,
            reference_data=reference_data,
            order=next_order,
            has_spoiler=has_spoiler,
        )
        next_order += 1
        try:
            cache_path = cache_media(pm)
        except Exception:
            logger.exception("Nie udało się pobrać medium %s dla posta %s", pm.id, post.id)
            pm.delete()
            source_entry["status"] = "error"
            source_entry["error"] = "cache_failure"
            source_entries.append(source_entry)
            continue
        extra_snapshots: list[dict[str, Any]] = []
        if not cache_path:
            logger.info(
                "Pomijam medium %s dla posta %s – brak cache po pobraniu (%s)",
                pm.id,
                post.id,
                source_url,
            )
            pm.delete()
            source_entry["status"] = "skipped"
            source_entry["error"] = "empty_cache"
        else:
            logger.info(
                "Media download completed for post %s (media_id=%s, path=%s)",
                post.id,
                pm.id,
                cache_path,
            )
            reference_data.setdefault("cache_path", cache_path)
            source_entry["status"] = "cached"
            source_entry["reference"] = reference_data
            source_entry["source"] = source_url
            if resolver_name == "telegram":
                tg_url = str(reference_data.get("tg_post_url") or "").strip()
                if tg_url and telegram_counts.get(tg_url, 0) == 1 and tg_url not in processed_albums:
                    processed_albums.add(tg_url)
                    try:
                        from apps.posts.resolvers import telegram as telegram_resolver
                    except ImportError:
                        telegram_resolver = None  # pragma: no cover - import failure
                    if telegram_resolver is not None:
                        extras = telegram_resolver.consume_cached_album(tg_url)
                        if extras:
                            next_order, extra_snapshots = _attach_additional_telegram_album_media(
                                post=post,
                                resolver=resolver_name,
                                base_reference=reference_data,
                                media_type=media_type,
                                caption=caption,
                                posted_at=posted_at,
                                has_spoiler=has_spoiler,
                                next_order=next_order,
                                extras=extras,
                            )
        source_entries.append(source_entry)
        if extra_snapshots:
            source_entries.extend(extra_snapshots)

    metadata = getattr(post, "source_metadata", {})
    if not isinstance(metadata, dict):
        metadata = {}
    else:
        metadata = dict(metadata)
    metadata["media"] = source_entries
    post.source_metadata = metadata
    post.save(update_fields=["source_metadata"])


def create_post_from_payload(channel: Channel, payload: dict[str, Any]) -> Post:
    post_data = payload.get("post") or {}
    text = str(post_data.get("text") or payload.get("post_text", "") or "").strip()
    if not text:
        raise ValueError("Brak treści posta w odpowiedzi GPT")
    raw_payload = payload.get("raw_response")
    if raw_payload is None:
        raw_payload = json.dumps(payload, ensure_ascii=False)
    media_items = payload.get("media") or []
    source_meta_entries: list[dict[str, Any]] = []
    if isinstance(media_items, list):
        for raw_item in media_items:
            if isinstance(raw_item, dict):
                source_meta_entries.append(_media_source_snapshot(raw_item))
    article_sources = _normalise_article_sources(payload.get("source"))
    metadata: dict[str, Any] = {}
    if article_sources:
        metadata["article"] = {"sources": article_sources}
    if source_meta_entries:
        metadata.setdefault("media", source_meta_entries)

    post = Post.objects.create(
        channel=channel,
        text=text,
        status="DRAFT",
        origin="gpt",
        generated_prompt=raw_payload,
        source_metadata=metadata,
    )
    if isinstance(media_items, list):
        attach_media_from_payload(post, media_items)
    return post


def compute_dupe(post: Post) -> float:
    texts = Post.objects.filter(status="PUBLISHED").order_by("-id").values_list("text", flat=True)[:300]
    if not texts:
        return 0.0
    return max(fuzz.token_set_ratio(post.text, t) / 100.0 for t in texts)

def next_auto_slot(channel: Channel, dt=None):
    tz_waw = tz.gettz("Europe/Warsaw")
    now = timezone.now().astimezone(tz_waw) if dt is None else dt.astimezone(tz_waw)
    step = max(channel.slot_step_min, 1)
    start = now.replace(hour=channel.slot_start_hour, minute=0, second=0, microsecond=0)
    end = now.replace(hour=channel.slot_end_hour, minute=channel.slot_end_minute, second=0, microsecond=0)

    minute_block = (now.minute // step) * step
    candidate = now.replace(minute=minute_block, second=0, microsecond=0)
    if candidate <= now:
        candidate += timezone.timedelta(minutes=step)

    if candidate < start:
        candidate = start
    if candidate > end:
        start += timezone.timedelta(days=1)
        end += timezone.timedelta(days=1)
        candidate = start

    used_slots = {
        timezone.localtime(dt, tz_waw)
        for dt in channel.posts.filter(
            status__in=[Post.Status.APPROVED, Post.Status.SCHEDULED],
            scheduled_at__isnull=False
        ).values_list("scheduled_at", flat=True)
    }
    safety_counter = 0
    while candidate in used_slots:
        candidate += timezone.timedelta(minutes=step)
        safety_counter += 1
        if candidate > end or safety_counter > (24 * 60 // step) + 1:
            start += timezone.timedelta(days=1)
            end += timezone.timedelta(days=1)
            candidate = start
            safety_counter = 0
    return candidate

def assign_auto_slot(post: Post):
    if post.schedule_mode == "MANUAL":
        return
    post.scheduled_at = next_auto_slot(post.channel)
    post.dupe_score = compute_dupe(post)
    post.status = Post.Status.SCHEDULED
    post.save()


def approve_post(post: Post, user=None):
    """Mark a draft as approved and assign the next automatic publication slot."""

    post.status = Post.Status.APPROVED
    post.schedule_mode = "AUTO"
    if user and getattr(user, "is_authenticated", False):
        post.approved_by = user
    post.scheduled_at = next_auto_slot(post.channel)
    post.dupe_score = compute_dupe(post)
    if post.expires_at:
        post.expires_at = None
    post.save()
    return post

def purge_cache():
    for pm in PostMedia.objects.filter(expires_at__lt=timezone.now()):
        try:
            if pm.cache_path and os.path.exists(pm.cache_path):
                os.remove(pm.cache_path)
        finally:
            pm.cache_path = ""
            pm.save()

def cache_media(pm: PostMedia):
    if pm.cache_path and os.path.exists(pm.cache_path):
        return pm.cache_path
    url = (pm.source_url or "").strip()
    if not url:
        return ""
    media_root = Path(settings.MEDIA_ROOT)
    cache_dir = media_root / "cache"
    os.makedirs(cache_dir, exist_ok=True)

    parsed = urlparse(url)
    path = parsed.path or ""
    ext = os.path.splitext(path)[-1].lower()
    content: bytes | None = None
    detected_type: str | None = None
    content_type: str | None = None
    original_type = pm.type

    if parsed.scheme in ("http", "https"):
        timeout_s = float(os.getenv("MEDIA_DOWNLOAD_TIMEOUT", 30))
        try:
            response = httpx.get(url, timeout=timeout_s, follow_redirects=True)
            response.raise_for_status()
        except httpx.HTTPStatusError as exc:
            logger.warning(
                "HTTP %s przy pobieraniu %s dla media %s",
                exc.response.status_code,
                url,
                pm.id,
            )
            return pm.cache_path or ""
        except httpx.RequestError as exc:
            logger.warning(
                "Błąd sieci przy pobieraniu %s dla media %s: %s",
                url,
                pm.id,
                exc,
            )
            return pm.cache_path or ""

        content = response.content
        if not content:
            logger.warning("Pusty plik zwrócony z %s dla media %s", url, pm.id)
            return pm.cache_path or ""

        content_type = response.headers.get("content-type") or ""
        if not ext:
            guessed = mimetypes.guess_extension(content_type.split(";")[0].strip())
            if guessed:
                ext = guessed
        if not ext:
            ext = ".bin"
        detected_type = _detect_media_type(ext, content_type)
    else:
        if parsed.scheme == "file":
            src = unquote(path)
        else:
            src = url
        if not os.path.isabs(src):
            candidate = (media_root / src).resolve()
            if candidate.exists():
                src = candidate.as_posix()
        if not os.path.exists(src):
            return pm.cache_path or ""
        try:
            with open(src, "rb") as fh:
                content = fh.read()
        except Exception:
            logger.exception("Nie udało się odczytać pliku %s dla media %s", src, pm.id)
            return pm.cache_path or ""
        if not ext:
            ext = os.path.splitext(src)[-1] or ".bin"
        if not content_type:
            content_type = mimetypes.guess_type(src)[0]
        detected_type = detected_type or _detect_media_type(ext, content_type)

    fname = cache_dir / f"{pm.id}{ext}"
    try:
        with open(fname, "wb") as fh:
            fh.write(content)
    except Exception:
        logger.exception("Nie udało się zapisać pliku cache %s dla media %s", fname, pm.id)
        return pm.cache_path or ""

    pm.cache_path = fname.as_posix()
    pm.expires_at = timezone.now() + timedelta(days=int(os.getenv("MEDIA_CACHE_TTL_DAYS", 7)))
    update_fields = ["cache_path", "expires_at"]

    detected_type = detected_type or _detect_media_type(ext, content_type)
    if detected_type and detected_type != original_type:
        pm.type = detected_type
        if "type" not in update_fields:
            update_fields.append("type")
        ref_data = dict(pm.reference_data or {})
        if ref_data.get("detected_type") != detected_type:
            ref_data["detected_type"] = detected_type
            pm.reference_data = ref_data
            if "reference_data" not in update_fields:
                update_fields.append("reference_data")

    pm.save(update_fields=update_fields)
    return pm.cache_path<|MERGE_RESOLUTION|>--- conflicted
+++ resolved
@@ -7,6 +7,8 @@
 import random
 import textwrap
 import uuid
+from html import unescape
+from html.parser import HTMLParser
 from html import unescape
 from html.parser import HTMLParser
 from pathlib import Path
@@ -143,7 +145,6 @@
     return ""
 
 
-<<<<<<< HEAD
 def _extract_twimg_candidates(text: str) -> list[str]:
     pattern = re.compile(r"https://[\w.-]*twimg\.com/[^\s\"'<>]+", re.IGNORECASE)
     candidates: list[str] = []
@@ -256,9 +257,6 @@
 def _resolve_media_via_html_fallback(
     url: str, media_type: str, resolver: str, reference: Mapping[str, Any] | None = None
 ) -> str:
-=======
-def _resolve_media_via_html_fallback(url: str, media_type: str, resolver: str) -> str:
->>>>>>> 338cb072
     parsed = urlparse(url)
     host = (parsed.hostname or "").lower()
     if host.endswith("twitter.com") or host.endswith("x.com"):
@@ -271,7 +269,6 @@
                 resolver,
             )
             return resolved
-<<<<<<< HEAD
         ref = reference or {}
         username = ""
         for key in ("author_username", "user_screen_name", "username", "screen_name"):
@@ -300,8 +297,6 @@
             )
             if resolved:
                 return resolved
-=======
->>>>>>> 338cb072
     return ""
 
 
@@ -1234,13 +1229,9 @@
             )
             return fallback_url
         if fallback_url:
-<<<<<<< HEAD
             html_url = _resolve_media_via_html_fallback(
                 fallback_url, media_type, resolver, reference
             )
-=======
-            html_url = _resolve_media_via_html_fallback(fallback_url, media_type, resolver)
->>>>>>> 338cb072
             if html_url:
                 logger.info(
                     "Brak MEDIA_RESOLVER_URL – pobrano media z fallback HTML %s (resolver=%s, ref=%s)",
