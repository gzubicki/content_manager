--- conflicted
+++ resolved
@@ -162,8 +162,4 @@
     pm.cache_path = fname.as_posix()
     pm.expires_at = timezone.now() + timedelta(days=int(os.getenv("MEDIA_CACHE_TTL_DAYS", 7)))
     pm.save()
-<<<<<<< HEAD
-    return fname
-=======
-    return pm.cache_path
->>>>>>> 15805fd1
+    return pm.cache_path